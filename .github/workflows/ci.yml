name: CI

on:
  push:
    branches-ignore:
      # these branches always have another event associated
      - gh-readonly-queue/**        # GitHub's merge queue uses `merge_group`
      - autodeps/**                 # autodeps always makes a PR
      - pre-commit-ci-update-config # pre-commit.ci's updates always have a PR
  pull_request:
  merge_group:

concurrency:
  group: ${{ github.ref }}-${{ github.workflow }}-${{ github.event_name }}${{ github.ref == format('refs/heads/{0}', github.event.repository.default_branch) && format('-{0}', github.sha) || '' }}
  cancel-in-progress: true

env:
  dists-artifact-name: python-package-distributions
  dist-name: trio

jobs:
  build:
    name: 👷 dists

    runs-on: ubuntu-latest

    outputs:
      dist-version: ${{ steps.dist-version.outputs.version }}
      sdist-artifact-name: ${{ steps.artifact-name.outputs.sdist }}
      wheel-artifact-name: ${{ steps.artifact-name.outputs.wheel }}

    steps:
      - name: Switch to using Python 3.11
        uses: actions/setup-python@v5
        with:
          python-version: 3.11

      - name: Grab the source from Git
        uses: actions/checkout@v4

      - name: Get the dist version
        id: dist-version
        run: >-
          echo "version=$(
          grep ^__version__ src/trio/_version.py
          | sed 's#__version__ = "\([^"]\+\)"#\1#'
          )"
          >> "${GITHUB_OUTPUT}"

      - name: Set the expected dist artifact names
        id: artifact-name
        run: |
          echo 'sdist=${{ env.dist-name }}-*.tar.gz' >> "${GITHUB_OUTPUT}"
          echo 'wheel=${{
            env.dist-name
          }}-*-py3-none-any.whl' >> "${GITHUB_OUTPUT}"

      - name: Install build
        run: python -Im pip install build

      - name: Build dists
        run: python -Im build
      - name: Verify that the artifacts with expected names got created
        run: >-
          ls -1
          dist/${{ steps.artifact-name.outputs.sdist }}
          dist/${{ steps.artifact-name.outputs.wheel }}
      - name: Store the distribution packages
        uses: actions/upload-artifact@v4
        with:
          name: ${{ env.dists-artifact-name }}
          # NOTE: Exact expected file names are specified here
          # NOTE: as a safety measure — if anything weird ends
          # NOTE: up being in this dir or not all dists will be
          # NOTE: produced, this will fail the workflow.
          path: |
            dist/${{ steps.artifact-name.outputs.sdist }}
            dist/${{ steps.artifact-name.outputs.wheel }}
          retention-days: 5

      - name: >-
          Smoke-test:
          retrieve the project source from an sdist inside the GHA artifact
        uses: re-actors/checkout-python-sdist@release/v2
        with:
          source-tarball-name: ${{ steps.artifact-name.outputs.sdist }}
          workflow-artifact-name: ${{ env.dists-artifact-name }}

      - name: >-
          Smoke-test: move the sdist-retrieved dir into sdist-src
        run: |
          mv -v '${{ github.workspace }}' '${{ runner.temp }}/sdist-src'
          mkdir -pv '${{ github.workspace }}'
          mv -v '${{ runner.temp }}/sdist-src' '${{ github.workspace }}/sdist-src'
        shell: bash -eEuo pipefail {0}

      - name: >-
          Smoke-test: grab the source from Git into git-src
        uses: actions/checkout@v4
        with:
          path: git-src

      - name: >-
          Smoke-test: install test requirements from the Git repo
        run: >-
          python -Im
          pip install -c test-requirements.txt -r test-requirements.txt
        shell: bash -eEuo pipefail {0}
        working-directory: git-src

      - name: >-
          Smoke-test: collect tests from the Git repo
        env:
          PYTHONPATH: src/
        run: >-
          pytest --collect-only -qq .
          | sort
          | tee collected-tests
        shell: bash -eEuo pipefail {0}
        working-directory: git-src

      - name: >-
          Smoke-test: collect tests from the sdist tarball
        env:
          PYTHONPATH: src/
        run: >-
          pytest --collect-only -qq .
          | sort
          | tee collected-tests
        shell: bash -eEuo pipefail {0}
        working-directory: sdist-src

      - name: >-
          Smoke-test:
          verify that all the tests from Git are included in the sdist
        run: diff --unified sdist-src/collected-tests git-src/collected-tests
        shell: bash -eEuo pipefail {0}

  Windows:
    name: 'Windows (${{ matrix.python }}, ${{ matrix.arch }}${{ matrix.extra_name }})'
    needs:
      - build

    timeout-minutes: 20
    runs-on: 'windows-latest'
    strategy:
      fail-fast: false
      matrix:
        python: ['3.9', '3.10', '3.11', '3.12', '3.13']
        arch: ['x86', 'x64']
        lsp: ['']
        lsp_extract_file: ['']
        extra_name: ['']
        include:
          - python: '3.9'
            arch: 'x64'
            lsp: 'https://raw.githubusercontent.com/python-trio/trio-ci-assets/master/komodia-based-vpn-setup.zip'
            lsp_extract_file: 'komodia-based-vpn-setup.exe'
            extra_name: ', with Komodia LSP'
          - python: '3.9'
            arch: 'x64'
            lsp: 'https://www.proxifier.com/download/legacy/ProxifierSetup342.exe'
            lsp_extract_file: ''
            extra_name: ', with IFS LSP'
          - python: 'pypy-3.10'
            arch: 'x64'
            lsp: ''
            lsp_extract_file: ''
            extra_name: ''
          #- python: '3.9'
          #  arch: 'x64'
          #  lsp: 'http://download.pctools.com/mirror/updates/9.0.0.2308-SDavfree-lite_en.exe'
          #  lsp_extract_file: ''
          #  extra_name: ', with non-IFS LSP'
    continue-on-error: >-
      ${{
        (
          endsWith(matrix.python, '-dev')
          || endsWith(matrix.python, '-nightly')
        )
        && true
        || false
      }}
    steps:
<<<<<<< HEAD
      - name: Checkout
        uses: actions/checkout@v4
        with:
          persist-credentials: false
=======
      - name: Retrieve the project source from an sdist inside the GHA artifact
        uses: re-actors/checkout-python-sdist@release/v2
        with:
          source-tarball-name: ${{ needs.build.outputs.sdist-artifact-name }}
          workflow-artifact-name: ${{ env.dists-artifact-name }}
>>>>>>> a670d60c
      - name: Setup python
        uses: actions/setup-python@v5
        with:
          # This allows the matrix to specify just the major.minor version while still
          # expanding it to get the latest patch version including alpha releases.
          # This avoids the need to update for each new alpha, beta, release candidate,
          # and then finally an actual release version.  actions/setup-python doesn't
          # support this for PyPy presently so we get no help there.
          #
          # 'CPython' -> '3.9.0-alpha - 3.9.X'
          # 'PyPy'    -> 'pypy-3.9'
          python-version: ${{ fromJSON(format('["{0}", "{1}"]', format('{0}.0-alpha - {0}.X', matrix.python), matrix.python))[startsWith(matrix.python, 'pypy')] }}
          architecture: '${{ matrix.arch }}'
          cache: pip
          cache-dependency-path: test-requirements.txt
      - name: Run tests
        run: ./ci.sh
        shell: bash
        env:
          LSP: '${{ matrix.lsp }}'
          LSP_EXTRACT_FILE: '${{ matrix.lsp_extract_file }}'
      - if: always()
        uses: codecov/codecov-action@v3
        with:
          directory: empty
          name: Windows (${{ matrix.python }}, ${{ matrix.arch }}${{ matrix.extra_name }})
          # multiple flags is marked as an error in codecov UI, but is actually fine
          # https://github.com/codecov/feedback/issues/567
          flags: Windows,${{ matrix.python }}
          # this option cannot be set in .codecov.yml
          fail_ci_if_error: true

  Ubuntu:
    name: 'Ubuntu (${{ matrix.python }}${{ matrix.extra_name }})'
    needs:
      - build

    timeout-minutes: 10
    runs-on: 'ubuntu-latest'
    strategy:
      fail-fast: false
      matrix:
        python: ['pypy-3.10', '3.9', '3.10', '3.11', '3.12', '3.13']
        check_formatting: ['0']
        no_test_requirements: ['0']
        extra_name: ['']
        include:
          - python: '3.13'
            check_formatting: '1'
            extra_name: ', check formatting'
          # separate test run that doesn't install test-requirements.txt
          - python: '3.9'
            no_test_requirements: '1'
            extra_name: ', no test-requirements'
    continue-on-error: >-
      ${{
        (
          endsWith(matrix.python, '-dev')
          || endsWith(matrix.python, '-nightly')
        )
        && true
        || false
      }}
    steps:
      - name: Retrieve the project source from an sdist inside the GHA artifact
        if: matrix.check_formatting != '1'
        uses: re-actors/checkout-python-sdist@release/v2
        with:
          source-tarball-name: ${{ needs.build.outputs.sdist-artifact-name }}
          workflow-artifact-name: ${{ env.dists-artifact-name }}
      - name: Grab the source from Git
        if: matrix.check_formatting == '1'
        uses: actions/checkout@v4
        with:
          persist-credentials: false
      - name: Setup python
        uses: actions/setup-python@v5
        with:
          python-version: ${{ fromJSON(format('["{0}", "{1}"]', format('{0}.0-alpha - {0}.X', matrix.python), matrix.python))[startsWith(matrix.python, 'pypy')] }}
          cache: pip
          cache-dependency-path: test-requirements.txt
      - name: Run tests
        run: ./ci.sh
        env:
          CHECK_FORMATTING: '${{ matrix.check_formatting }}'
          NO_TEST_REQUIREMENTS: '${{ matrix.no_test_requirements }}'
      - if: >-
          always()
          && matrix.check_formatting != '1'
        uses: codecov/codecov-action@v3
        with:
          directory: empty
          name: Ubuntu (${{ matrix.python }}${{ matrix.extra_name }})
          flags: Ubuntu,${{ matrix.python }}
          fail_ci_if_error: true

  macOS:
    name: 'macOS (${{ matrix.python }})'
    needs:
      - build

    timeout-minutes: 15
    runs-on: 'macos-latest'
    strategy:
      fail-fast: false
      matrix:
        python: ['pypy-3.10', '3.9', '3.10', '3.11', '3.12', '3.13']
    continue-on-error: >-
      ${{
        (
          endsWith(matrix.python, '-dev')
          || endsWith(matrix.python, '-nightly')
        )
        && true
        || false
      }}
    steps:
<<<<<<< HEAD
      - name: Checkout
        uses: actions/checkout@v4
        with:
          persist-credentials: false
=======
      - name: Retrieve the project source from an sdist inside the GHA artifact
        uses: re-actors/checkout-python-sdist@release/v2
        with:
          source-tarball-name: ${{ needs.build.outputs.sdist-artifact-name }}
          workflow-artifact-name: ${{ env.dists-artifact-name }}
>>>>>>> a670d60c
      - name: Setup python
        uses: actions/setup-python@v5
        with:
          python-version: ${{ fromJSON(format('["{0}", "{1}"]', format('{0}.0-alpha - {0}.X', matrix.python), matrix.python))[startsWith(matrix.python, 'pypy')] }}
          cache: pip
          cache-dependency-path: test-requirements.txt
      - name: Run tests
        run: ./ci.sh
      - if: always()
        uses: codecov/codecov-action@v3
        with:
          directory: empty
          name: macOS (${{ matrix.python }})
          flags: macOS,${{ matrix.python }}
          fail_ci_if_error: true

  # run CI on a musl linux
  Alpine:
    name: "Alpine"
    needs:
      - build

    runs-on: ubuntu-latest
    container: alpine
    steps:
<<<<<<< HEAD
      - name: Checkout
        uses: actions/checkout@v4
        with:
          persist-credentials: false
=======
>>>>>>> a670d60c
      - name: Install necessary packages
        # can't use setup-python because that python doesn't seem to work;
        # `python3-dev` (rather than `python:alpine`) for some ctypes reason,
        # `nodejs` for pyright (`node-env` pulls in nodejs but that takes a while and can time out the test).
        # `perl` for a platform independent `sed -i` alternative
        run: apk update && apk add python3-dev bash nodejs perl
      - name: Retrieve the project source from an sdist inside the GHA artifact
        # must be after `apk add` because it relies on `bash` existing
        uses: re-actors/checkout-python-sdist@release/v2
        with:
          source-tarball-name: ${{ needs.build.outputs.sdist-artifact-name }}
          workflow-artifact-name: ${{ env.dists-artifact-name }}
      - name: Enter virtual environment
        run: python -m venv .venv
      - name: Run tests
        run: source .venv/bin/activate && ./ci.sh
      - name: Get Python version for codecov flag
        id: get-version
        run: echo "version=$(python -V | cut -d' ' -f2 | cut -d'.' -f1,2)" >> "${GITHUB_OUTPUT}"
      - if: always()
        uses: codecov/codecov-action@v3
        with:
          directory: empty
          name: Alpine
          flags: Alpine,${{ steps.get-version.outputs.version }}
          fail_ci_if_error: true

  Cython:
    name: "Cython"
    needs:
      - build

    runs-on: ubuntu-latest
    strategy:
      fail-fast: false
      matrix:
        include:
          - python: '3.9'  # We support running on cython 2 and 3 for 3.9
            cython: '<3'   # cython 2
          - python: '3.9'
            cython: '>=3'  # cython 3 (or greater)
          - python: '3.11' # 3.11 is the last version Cy2 supports
            cython: '<3'   # cython 2
          - python: '3.13' # We support running cython3 on 3.13
            cython: '>=3'  # cython 3 (or greater)
    steps:
<<<<<<< HEAD
      - name: Checkout
        uses: actions/checkout@v4
        with:
          persist-credentials: false
=======
      - name: Retrieve the project source from an sdist inside the GHA artifact
        uses: re-actors/checkout-python-sdist@release/v2
        with:
          source-tarball-name: ${{ needs.build.outputs.sdist-artifact-name }}
          workflow-artifact-name: ${{ env.dists-artifact-name }}
>>>>>>> a670d60c
      - name: Setup python
        uses: actions/setup-python@v5
        with:
            python-version: '${{ matrix.python }}'
            cache: pip
        # setuptools is needed to get distutils on 3.12, which cythonize requires
      - name: install trio and setuptools
        run: python -m pip install --upgrade pip . setuptools 'coverage[toml]'

      - name: add cython plugin to the coveragepy config
        run: >-
          sed -i 's#plugins\s=\s\[\]#plugins = ["Cython.Coverage"]#'
          pyproject.toml

      - name: install cython & compile pyx file
        env:
          CFLAGS: ${{ env.CFLAGS }} -DCYTHON_TRACE_NOGIL=1
        run: |
          python -m pip install "cython${{ matrix.cython }}"
          cythonize --inplace -X linetrace=True tests/cython/test_cython.pyx

      - name: import & run module
        run: coverage run -m tests.cython.run_test_cython

      - name: get Python version for codecov flag
        id: get-version
        run: >-
          echo "version=$(python -V | cut -d' ' -f2 | cut -d'.' -f1,2)"
          >> "${GITHUB_OUTPUT}"
      - if: always()
        uses: codecov/codecov-action@v5
        with:
          name: Cython
          flags: Cython,${{ steps.get-version.outputs.version }}
          fail_ci_if_error: true

  # https://github.com/marketplace/actions/alls-green#why
  check:  # This job does nothing and is only used for the branch protection

    if: always()

    needs:
      - Windows
      - Ubuntu
      - macOS
      - Alpine
      - Cython

    runs-on: ubuntu-latest

    steps:
      - name: Decide whether the needed jobs succeeded or failed
        uses: re-actors/alls-green@release/v1
        with:
          jobs: ${{ toJSON(needs) }}<|MERGE_RESOLUTION|>--- conflicted
+++ resolved
@@ -182,18 +182,11 @@
         || false
       }}
     steps:
-<<<<<<< HEAD
-      - name: Checkout
-        uses: actions/checkout@v4
-        with:
-          persist-credentials: false
-=======
       - name: Retrieve the project source from an sdist inside the GHA artifact
         uses: re-actors/checkout-python-sdist@release/v2
         with:
           source-tarball-name: ${{ needs.build.outputs.sdist-artifact-name }}
           workflow-artifact-name: ${{ env.dists-artifact-name }}
->>>>>>> a670d60c
       - name: Setup python
         uses: actions/setup-python@v5
         with:
@@ -311,18 +304,11 @@
         || false
       }}
     steps:
-<<<<<<< HEAD
-      - name: Checkout
-        uses: actions/checkout@v4
-        with:
-          persist-credentials: false
-=======
       - name: Retrieve the project source from an sdist inside the GHA artifact
         uses: re-actors/checkout-python-sdist@release/v2
         with:
           source-tarball-name: ${{ needs.build.outputs.sdist-artifact-name }}
           workflow-artifact-name: ${{ env.dists-artifact-name }}
->>>>>>> a670d60c
       - name: Setup python
         uses: actions/setup-python@v5
         with:
@@ -348,13 +334,6 @@
     runs-on: ubuntu-latest
     container: alpine
     steps:
-<<<<<<< HEAD
-      - name: Checkout
-        uses: actions/checkout@v4
-        with:
-          persist-credentials: false
-=======
->>>>>>> a670d60c
       - name: Install necessary packages
         # can't use setup-python because that python doesn't seem to work;
         # `python3-dev` (rather than `python:alpine`) for some ctypes reason,
@@ -401,18 +380,11 @@
           - python: '3.13' # We support running cython3 on 3.13
             cython: '>=3'  # cython 3 (or greater)
     steps:
-<<<<<<< HEAD
-      - name: Checkout
-        uses: actions/checkout@v4
-        with:
-          persist-credentials: false
-=======
       - name: Retrieve the project source from an sdist inside the GHA artifact
         uses: re-actors/checkout-python-sdist@release/v2
         with:
           source-tarball-name: ${{ needs.build.outputs.sdist-artifact-name }}
           workflow-artifact-name: ${{ env.dists-artifact-name }}
->>>>>>> a670d60c
       - name: Setup python
         uses: actions/setup-python@v5
         with:
