--- conflicted
+++ resolved
@@ -1,12 +1,10 @@
 import time
-<<<<<<< HEAD
-from typing import Awaitable, Callable, ContextManager, TypeVar
-=======
-from typing import Awaitable, Callable, Protocol, TypeVar
->>>>>>> 00905815
+from typing import Awaitable, Callable, ContextManager, Protocol, TypeVar
 
 import outcome
 import pytest
+
+import trio
 
 from .. import _core
 from .._core._tests.tutil import slow
@@ -17,6 +15,7 @@
     move_on_after,
     move_on_at,
     sleep,
+    sleep_forever,
     sleep_until,
 )
 from ..testing import assert_checkpoints
