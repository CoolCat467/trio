from __future__ import annotations

import errno
import inspect
import os
import socket as stdlib_socket
import sys
import tempfile
from pathlib import Path
from socket import AddressFamily, SocketKind
<<<<<<< HEAD
from typing import TYPE_CHECKING, Any, List, Tuple, Union
=======
from typing import TYPE_CHECKING, Any, Callable, Union
>>>>>>> af010afe

import attrs
import pytest

from .. import _core, socket as tsocket
from .._core._tests.tutil import binds_ipv6, creates_ipv6
from .._socket import _NUMERIC_ONLY, AddressFormat, SocketType, _SocketType, _try_sync
from ..testing import assert_checkpoints, wait_all_tasks_blocked

if TYPE_CHECKING:
    from collections.abc import Callable

    from typing_extensions import TypeAlias

    from .._highlevel_socket import SocketStream

    GaiTuple: TypeAlias = tuple[
        AddressFamily,
        SocketKind,
        int,
        str,
        Union[tuple[str, int], tuple[str, int, int, int]],
    ]
    GetAddrInfoResponse: TypeAlias = list[GaiTuple]
else:
    GaiTuple: object
    GetAddrInfoResponse = object

################################################################
# utils
################################################################


class MonkeypatchedGAI:
    def __init__(self, orig_getaddrinfo: Callable[..., GetAddrInfoResponse]) -> None:
        self._orig_getaddrinfo = orig_getaddrinfo
        self._responses: dict[tuple[Any, ...], GetAddrInfoResponse | str] = {}
        self.record: list[tuple[Any, ...]] = []

    # get a normalized getaddrinfo argument tuple
    def _frozenbind(
        self,
        host: bytes | str | None,
        port: bytes | str | int | None,
        family: int = 0,
        type: int = 0,
        proto: int = 0,
        flags: int = 0,
    ) -> tuple[Any, ...]:
        sig = inspect.signature(self._orig_getaddrinfo)
        bound = sig.bind(host, port, family=family, type=type, proto=proto, flags=flags)
        bound.apply_defaults()
        frozenbound = bound.args
        assert not bound.kwargs
        return frozenbound

    def set(
        self,
        response: GetAddrInfoResponse | str,
        host: bytes | str | None,
        port: bytes | str | int | None,
        family: int = 0,
        type: int = 0,
        proto: int = 0,
        flags: int = 0,
    ) -> None:
        self._responses[
            self._frozenbind(
                host,
                port,
                family=family,
                type=type,
                proto=proto,
                flags=flags,
            )
        ] = response

    def getaddrinfo(
        self,
        host: bytes | str | None,
        port: bytes | str | int | None,
        family: int = 0,
        type: int = 0,
        proto: int = 0,
        flags: int = 0,
    ) -> GetAddrInfoResponse | str:
        bound = self._frozenbind(
            host,
            port,
            family=family,
            type=type,
            proto=proto,
            flags=flags,
        )
        self.record.append(bound)
        if bound in self._responses:
            return self._responses[bound]
        elif bound[-1] & stdlib_socket.AI_NUMERICHOST:
            return self._orig_getaddrinfo(
                host,
                port,
                family=family,
                type=type,
                proto=proto,
                flags=flags,
            )
        else:
            raise RuntimeError(f"gai called with unexpected arguments {bound}")


@pytest.fixture
def monkeygai(monkeypatch: pytest.MonkeyPatch) -> MonkeypatchedGAI:
    controller = MonkeypatchedGAI(stdlib_socket.getaddrinfo)
    monkeypatch.setattr(stdlib_socket, "getaddrinfo", controller.getaddrinfo)
    return controller


async def test__try_sync() -> None:
    with assert_checkpoints():
        async with _try_sync():
            pass

    with assert_checkpoints():
        with pytest.raises(KeyError):
            async with _try_sync():
                raise KeyError

    async with _try_sync():
        raise BlockingIOError

    def _is_ValueError(exc: BaseException) -> bool:
        return isinstance(exc, ValueError)

    async with _try_sync(_is_ValueError):
        raise ValueError

    with assert_checkpoints():
        with pytest.raises(BlockingIOError):
            async with _try_sync(_is_ValueError):
                raise BlockingIOError


################################################################
# basic re-exports
################################################################


def test_socket_has_some_reexports() -> None:
    assert tsocket.SOL_SOCKET == stdlib_socket.SOL_SOCKET
    assert tsocket.TCP_NODELAY == stdlib_socket.TCP_NODELAY
    assert tsocket.gaierror == stdlib_socket.gaierror
    assert tsocket.ntohs == stdlib_socket.ntohs


################################################################
# name resolution
################################################################


async def test_getaddrinfo(monkeygai: MonkeypatchedGAI) -> None:
    def check(got: GetAddrInfoResponse, expected: GetAddrInfoResponse) -> None:
        # win32 returns 0 for the proto field
        # musl and glibc have inconsistent handling of the canonical name
        # field (https://github.com/python-trio/trio/issues/1499)
        # Neither field gets used much and there isn't much opportunity for us
        # to mess them up, so we don't bother checking them here
        def interesting_fields(
            gai_tup: GaiTuple,
        ) -> tuple[
            AddressFamily,
            SocketKind,
            tuple[str, int] | tuple[str, int, int] | tuple[str, int, int, int],
        ]:
            # (family, type, proto, canonname, sockaddr)
            family, type_, _proto, _canonname, sockaddr = gai_tup
            return (family, type_, sockaddr)

        def filtered(
            gai_list: GetAddrInfoResponse,
        ) -> list[
            tuple[
                AddressFamily,
                SocketKind,
                tuple[str, int] | tuple[str, int, int] | tuple[str, int, int, int],
            ]
        ]:
            return [interesting_fields(gai_tup) for gai_tup in gai_list]

        assert filtered(got) == filtered(expected)

    # Simple non-blocking non-error cases, ipv4 and ipv6:
    with assert_checkpoints():
        res = await tsocket.getaddrinfo("127.0.0.1", "12345", type=tsocket.SOCK_STREAM)

    check(
        res,
        [
            (
                tsocket.AF_INET,  # 127.0.0.1 is ipv4
                tsocket.SOCK_STREAM,
                tsocket.IPPROTO_TCP,
                "",
                ("127.0.0.1", 12345),
            ),
        ],
    )

    with assert_checkpoints():
        res = await tsocket.getaddrinfo("::1", "12345", type=tsocket.SOCK_DGRAM)
    check(
        res,
        [
            (
                tsocket.AF_INET6,
                tsocket.SOCK_DGRAM,
                tsocket.IPPROTO_UDP,
                "",
                ("::1", 12345, 0, 0),
            ),
        ],
    )

    monkeygai.set("x", b"host", "port", family=0, type=0, proto=0, flags=0)
    with assert_checkpoints():
        res = await tsocket.getaddrinfo("host", "port")
    assert res == "x"
    assert monkeygai.record[-1] == (b"host", "port", 0, 0, 0, 0)

    # check raising an error from a non-blocking getaddrinfo
    with assert_checkpoints():
        with pytest.raises(tsocket.gaierror) as excinfo:
            await tsocket.getaddrinfo("::1", "12345", type=-1)
    # Linux + glibc, Windows
    expected_errnos = {tsocket.EAI_SOCKTYPE}
    # Linux + musl
    expected_errnos.add(tsocket.EAI_SERVICE)
    # macOS
    if hasattr(tsocket, "EAI_BADHINTS"):
        expected_errnos.add(tsocket.EAI_BADHINTS)
    assert excinfo.value.errno in expected_errnos

    # check raising an error from a blocking getaddrinfo (exploits the fact
    # that monkeygai raises if it gets a non-numeric request it hasn't been
    # given an answer for)
    with assert_checkpoints():
        with pytest.raises(RuntimeError):
            await tsocket.getaddrinfo("asdf", "12345")


async def test_getnameinfo() -> None:
    # Trivial test:
    ni_numeric = stdlib_socket.NI_NUMERICHOST | stdlib_socket.NI_NUMERICSERV
    with assert_checkpoints():
        got = await tsocket.getnameinfo(("127.0.0.1", 1234), ni_numeric)
    assert got == ("127.0.0.1", "1234")

    # getnameinfo requires a numeric address as input:
    with assert_checkpoints():
        with pytest.raises(tsocket.gaierror):
            await tsocket.getnameinfo(("google.com", 80), 0)

    with assert_checkpoints():
        with pytest.raises(tsocket.gaierror):
            await tsocket.getnameinfo(("localhost", 80), 0)

    # Blocking call to get expected values:
    host, service = stdlib_socket.getnameinfo(("127.0.0.1", 80), 0)

    # Some working calls:
    got = await tsocket.getnameinfo(("127.0.0.1", 80), 0)
    assert got == (host, service)

    got = await tsocket.getnameinfo(("127.0.0.1", 80), tsocket.NI_NUMERICHOST)
    assert got == ("127.0.0.1", service)

    got = await tsocket.getnameinfo(("127.0.0.1", 80), tsocket.NI_NUMERICSERV)
    assert got == (host, "80")


################################################################
# constructors
################################################################


async def test_from_stdlib_socket() -> None:
    sa, sb = stdlib_socket.socketpair()
    assert not isinstance(sa, tsocket.SocketType)
    with sa, sb:
        ta = tsocket.from_stdlib_socket(sa)
        assert isinstance(ta, tsocket.SocketType)
        assert sa.fileno() == ta.fileno()
        await ta.send(b"x")
        assert sb.recv(1) == b"x"

    # rejects other types
    with pytest.raises(TypeError):
        tsocket.from_stdlib_socket(1)  # type: ignore[arg-type]

    class MySocket(stdlib_socket.socket):
        pass

    with MySocket() as mysock:
        with pytest.raises(TypeError):
            tsocket.from_stdlib_socket(mysock)


async def test_from_fd() -> None:
    sa, sb = stdlib_socket.socketpair()
    ta = tsocket.fromfd(sa.fileno(), sa.family, sa.type, sa.proto)
    with sa, sb, ta:
        assert ta.fileno() != sa.fileno()
        await ta.send(b"x")
        assert sb.recv(3) == b"x"


async def test_socketpair_simple() -> None:
    async def child(sock: SocketType) -> None:
        print("sending hello")
        await sock.send(b"h")
        assert await sock.recv(1) == b"h"

    a, b = tsocket.socketpair()
    with a, b:
        async with _core.open_nursery() as nursery:
            nursery.start_soon(child, a)
            nursery.start_soon(child, b)


@pytest.mark.skipif(not hasattr(tsocket, "fromshare"), reason="windows only")
async def test_fromshare() -> None:
    if TYPE_CHECKING and sys.platform != "win32":  # pragma: no cover
        return
    a, b = tsocket.socketpair()
    with a, b:
        # share with ourselves
        shared = a.share(os.getpid())
        a2 = tsocket.fromshare(shared)
        with a2:
            assert a.fileno() != a2.fileno()
            await a2.send(b"x")
            assert await b.recv(1) == b"x"


async def test_socket() -> None:
    with tsocket.socket() as s:
        assert isinstance(s, tsocket.SocketType)
        assert s.family == tsocket.AF_INET


@creates_ipv6
async def test_socket_v6() -> None:
    with tsocket.socket(tsocket.AF_INET6, tsocket.SOCK_DGRAM) as s:
        assert isinstance(s, tsocket.SocketType)
        assert s.family == tsocket.AF_INET6


@pytest.mark.skipif(sys.platform != "linux", reason="linux only")
async def test_sniff_sockopts() -> None:
    from socket import AF_INET, AF_INET6, SOCK_DGRAM, SOCK_STREAM

    # generate the combinations of families/types we're testing:
    sockets = [
        stdlib_socket.socket(family, type_)
        for family in [AF_INET, AF_INET6]
        for type_ in [SOCK_DGRAM, SOCK_STREAM]
    ]
    for socket in sockets:
        # regular Trio socket constructor
        tsocket_socket = tsocket.socket(fileno=socket.fileno())
        # check family / type for correctness:
        assert tsocket_socket.family == socket.family
        assert tsocket_socket.type == socket.type
        tsocket_socket.detach()

        # fromfd constructor
        tsocket_from_fd = tsocket.fromfd(socket.fileno(), AF_INET, SOCK_STREAM)
        # check family / type for correctness:
        assert tsocket_from_fd.family == socket.family
        assert tsocket_from_fd.type == socket.type
        tsocket_from_fd.close()

        socket.close()


################################################################
# _SocketType
################################################################


async def test_SocketType_basics() -> None:
    sock = tsocket.socket()
    with sock as cm_enter_value:
        assert cm_enter_value is sock
        assert isinstance(sock.fileno(), int)
        assert not sock.get_inheritable()
        sock.set_inheritable(True)
        assert sock.get_inheritable()

        sock.setsockopt(tsocket.IPPROTO_TCP, tsocket.TCP_NODELAY, False)
        assert not sock.getsockopt(tsocket.IPPROTO_TCP, tsocket.TCP_NODELAY)
        sock.setsockopt(tsocket.IPPROTO_TCP, tsocket.TCP_NODELAY, True)
        assert sock.getsockopt(tsocket.IPPROTO_TCP, tsocket.TCP_NODELAY)
    # closed sockets have fileno() == -1
    assert sock.fileno() == -1

    # smoke test
    repr(sock)

    # detach
    with tsocket.socket() as sock:
        fd = sock.fileno()
        assert sock.detach() == fd
        assert sock.fileno() == -1

    # close
    sock = tsocket.socket()
    assert sock.fileno() >= 0
    sock.close()
    assert sock.fileno() == -1

    # share was tested above together with fromshare

    # check __dir__
    assert "family" in dir(sock)
    assert "recv" in dir(sock)
    assert "setsockopt" in dir(sock)

    # our __getattr__ handles unknown names
    with pytest.raises(AttributeError):
        sock.asdf  # type: ignore[attr-defined]  # noqa: B018

    # type family proto
    stdlib_sock = stdlib_socket.socket()
    sock = tsocket.from_stdlib_socket(stdlib_sock)
    assert sock.type == stdlib_sock.type
    assert sock.family == stdlib_sock.family
    assert sock.proto == stdlib_sock.proto
    sock.close()


async def test_SocketType_setsockopt() -> None:
    sock = tsocket.socket()
    with sock as _:
        setsockopt_tests(sock)


def setsockopt_tests(sock: SocketType | SocketStream) -> None:
    """Extract these out, to be reused for SocketStream also."""
    # specifying optlen. Not supported on pypy, and I couldn't find
    # valid calls on darwin or win32.
    if hasattr(tsocket, "SO_BINDTODEVICE"):
        sock.setsockopt(tsocket.SOL_SOCKET, tsocket.SO_BINDTODEVICE, None, 0)

    # specifying value
    sock.setsockopt(tsocket.IPPROTO_TCP, tsocket.TCP_NODELAY, False)

    # specifying both
    with pytest.raises(TypeError, match="invalid value for argument 'value'"):
        sock.setsockopt(tsocket.IPPROTO_TCP, tsocket.TCP_NODELAY, False, 5)  # type: ignore[call-overload]

    # specifying neither
    with pytest.raises(TypeError, match="invalid value for argument 'value'"):
        sock.setsockopt(tsocket.IPPROTO_TCP, tsocket.TCP_NODELAY, None)  # type: ignore[call-overload]


async def test_SocketType_dup() -> None:
    a, b = tsocket.socketpair()
    with a, b:
        a2 = a.dup()
        with a2:
            assert isinstance(a2, tsocket.SocketType)
            assert a2.fileno() != a.fileno()
            a.close()
            await a2.send(b"x")
            assert await b.recv(1) == b"x"


async def test_SocketType_shutdown() -> None:
    a, b = tsocket.socketpair()
    with a, b:
        await a.send(b"x")
        assert await b.recv(1) == b"x"
        assert not a.did_shutdown_SHUT_WR
        assert not b.did_shutdown_SHUT_WR
        a.shutdown(tsocket.SHUT_WR)
        assert a.did_shutdown_SHUT_WR
        assert not b.did_shutdown_SHUT_WR
        assert await b.recv(1) == b""
        await b.send(b"y")
        assert await a.recv(1) == b"y"

    a, b = tsocket.socketpair()
    with a, b:
        assert not a.did_shutdown_SHUT_WR
        a.shutdown(tsocket.SHUT_RD)
        assert not a.did_shutdown_SHUT_WR

    a, b = tsocket.socketpair()
    with a, b:
        assert not a.did_shutdown_SHUT_WR
        a.shutdown(tsocket.SHUT_RDWR)
        assert a.did_shutdown_SHUT_WR


@pytest.mark.parametrize(
    ("address", "socket_type"),
    [
        ("127.0.0.1", tsocket.AF_INET),
        pytest.param("::1", tsocket.AF_INET6, marks=binds_ipv6),
    ],
)
async def test_SocketType_simple_server(
    address: str,
    socket_type: AddressFamily,
) -> None:
    # listen, bind, accept, connect, getpeername, getsockname
    listener = tsocket.socket(socket_type)
    client = tsocket.socket(socket_type)
    with listener, client:
        await listener.bind((address, 0))
        listener.listen(20)
        addr = listener.getsockname()[:2]
        async with _core.open_nursery() as nursery:
            nursery.start_soon(client.connect, addr)
            server, client_addr = await listener.accept()
        with server:
            assert client_addr == server.getpeername() == client.getsockname()
            await server.send(b"x")
            assert await client.recv(1) == b"x"


async def test_SocketType_is_readable() -> None:
    a, b = tsocket.socketpair()
    with a, b:
        assert not a.is_readable()
        await b.send(b"x")
        await _core.wait_readable(a)
        assert a.is_readable()
        assert await a.recv(1) == b"x"
        assert not a.is_readable()


# On some macOS systems, getaddrinfo likes to return V4-mapped addresses even
# when we *don't* pass AI_V4MAPPED.
# https://github.com/python-trio/trio/issues/580
def gai_without_v4mapped_is_buggy() -> bool:  # pragma: no cover
    try:
        stdlib_socket.getaddrinfo("1.2.3.4", 0, family=stdlib_socket.AF_INET6)
    except stdlib_socket.gaierror:
        return False
    else:
        return True


@attrs.define(slots=False)
class Addresses:
    bind_all: str
    localhost: str
    arbitrary: str
    broadcast: str


# Direct thorough tests of the implicit resolver helpers
@pytest.mark.parametrize(
    ("socket_type", "addrs"),
    [
        (
            tsocket.AF_INET,
            Addresses(
                bind_all="0.0.0.0",
                localhost="127.0.0.1",
                arbitrary="1.2.3.4",
                broadcast="255.255.255.255",
            ),
        ),
        pytest.param(
            tsocket.AF_INET6,
            Addresses(
                bind_all="::",
                localhost="::1",
                arbitrary="1::2",
                broadcast="::ffff:255.255.255.255",
            ),
            marks=creates_ipv6,
        ),
    ],
)
async def test_SocketType_resolve(socket_type: AddressFamily, addrs: Addresses) -> None:
    v6 = socket_type == tsocket.AF_INET6

    def pad(addr: tuple[str | int, ...]) -> tuple[str | int, ...]:
        if v6:
            while len(addr) < 4:
                addr += (0,)
        return addr

    def assert_eq(
        actual: tuple[str | int, ...],
        expected: tuple[str | int, ...],
    ) -> None:
        assert pad(expected) == pad(actual)

    with tsocket.socket(family=socket_type) as sock:
        # testing internal functionality, so we check it against the internal type
        assert isinstance(sock, _SocketType)

        # For some reason the stdlib special-cases "" to pass NULL to
        # getaddrinfo. They also error out on None, but whatever, None is much
        # more consistent, so we accept it too.
        # TODO: this implies that we can send host=None, but what does that imply for the return value, and other stuff?
        for null in [None, ""]:
            got = await sock._resolve_address_nocp((null, 80), local=True)
            assert not isinstance(got, (str, bytes))
            assert_eq(got, (addrs.bind_all, 80))
            got = await sock._resolve_address_nocp((null, 80), local=False)
            assert not isinstance(got, (str, bytes))
            assert_eq(got, (addrs.localhost, 80))

        # AI_PASSIVE only affects the wildcard address, so for everything else
        # local=True/local=False should work the same:
        for local in [False, True]:

            async def res(
                args: (
                    tuple[str, int]
                    | tuple[str, int, int]
                    | tuple[str, int, int, int]
                    | tuple[str, str]
                    | tuple[str, str, int]
                    | tuple[str, str, int, int]
                ),
            ) -> AddressFormat:
                return await sock._resolve_address_nocp(
                    args,
                    local=local,  # noqa: B023  # local is not bound in function definition
                )

            assert_eq(await res((addrs.arbitrary, "http")), (addrs.arbitrary, 80))
            if v6:
                # Check handling of different length ipv6 address tuples
                assert_eq(await res(("1::2", 80)), ("1::2", 80, 0, 0))
                assert_eq(await res(("1::2", 80, 0)), ("1::2", 80, 0, 0))
                assert_eq(await res(("1::2", 80, 0, 0)), ("1::2", 80, 0, 0))
                # Non-zero flowinfo/scopeid get passed through
                assert_eq(await res(("1::2", 80, 1)), ("1::2", 80, 1, 0))
                assert_eq(await res(("1::2", 80, 1, 2)), ("1::2", 80, 1, 2))

                # And again with a string port, as a trick to avoid the
                # already-resolved address fastpath and make sure we call
                # getaddrinfo
                assert_eq(await res(("1::2", "80")), ("1::2", 80, 0, 0))
                assert_eq(await res(("1::2", "80", 0)), ("1::2", 80, 0, 0))
                assert_eq(await res(("1::2", "80", 0, 0)), ("1::2", 80, 0, 0))
                assert_eq(await res(("1::2", "80", 1)), ("1::2", 80, 1, 0))
                assert_eq(await res(("1::2", "80", 1, 2)), ("1::2", 80, 1, 2))

                # V4 mapped addresses resolved if V6ONLY is False
                sock.setsockopt(tsocket.IPPROTO_IPV6, tsocket.IPV6_V6ONLY, False)
                assert_eq(await res(("1.2.3.4", "http")), ("::ffff:1.2.3.4", 80))

            # Check the <broadcast> special case, because why not
            assert_eq(await res(("<broadcast>", 123)), (addrs.broadcast, 123))

            # But not if it's true (at least on systems where getaddrinfo works
            # correctly)
            if v6 and not gai_without_v4mapped_is_buggy():
                sock.setsockopt(tsocket.IPPROTO_IPV6, tsocket.IPV6_V6ONLY, True)
                with pytest.raises(tsocket.gaierror) as excinfo:
                    await res(("1.2.3.4", 80))
                # Windows, macOS, musl/Linux
                expected_errnos = {tsocket.EAI_NONAME, tsocket.EAI_NODATA}
                # Linux
                if hasattr(tsocket, "EAI_ADDRFAMILY"):
                    expected_errnos.add(tsocket.EAI_ADDRFAMILY)
                assert excinfo.value.errno in expected_errnos

            # A family where we know nothing about the addresses, so should just
            # pass them through. This should work on Linux, which is enough to
            # smoke test the basic functionality...
            try:
                netlink_sock = tsocket.socket(
                    family=tsocket.AF_NETLINK,
                    type=tsocket.SOCK_DGRAM,
                )
            except (AttributeError, OSError):
                pass
            else:
                assert isinstance(netlink_sock, _SocketType)
                assert (
                    await netlink_sock._resolve_address_nocp("asdf", local=local)
                    == "asdf"
                )
                netlink_sock.close()

            address = r"^address should be a \(host, port(, \[flowinfo, \[scopeid\]\])*\) tuple$"
            with pytest.raises(ValueError, match=address):
                await res("1.2.3.4")  # type: ignore[arg-type]
            with pytest.raises(ValueError, match=address):
                await res(("1.2.3.4",))  # type: ignore[arg-type]
            with pytest.raises(
                ValueError,
                match=address,
            ):
                if v6:
                    await res(("1.2.3.4", 80, 0, 0, 0))  # type: ignore[arg-type]
                else:
                    # I guess in theory there could be enough overloads that this could error?
                    await res(("1.2.3.4", 80, 0, 0))


async def test_SocketType_unresolved_names() -> None:
    with tsocket.socket() as sock:
        await sock.bind(("localhost", 0))
        assert sock.getsockname()[0] == "127.0.0.1"
        sock.listen(10)

        with tsocket.socket() as sock2:
            await sock2.connect(("localhost", sock.getsockname()[1]))
            assert sock2.getpeername() == sock.getsockname()

    # check gaierror propagates out
    with tsocket.socket() as sock:
        with pytest.raises(tsocket.gaierror):
            # definitely not a valid request
            await sock.bind(("1.2:3", -1))


# This tests all the complicated paths through _nonblocking_helper, using recv
# as a stand-in for all the methods that use _nonblocking_helper.
async def test_SocketType_non_blocking_paths() -> None:
    a, b = stdlib_socket.socketpair()
    with a, b:
        ta = tsocket.from_stdlib_socket(a)
        b.setblocking(False)

        # cancel before even calling
        b.send(b"1")
        with _core.CancelScope() as cscope:
            cscope.cancel()
            with assert_checkpoints():
                with pytest.raises(_core.Cancelled):
                    await ta.recv(10)
        # immediate success (also checks that the previous attempt didn't
        # actually read anything)
        with assert_checkpoints():
            assert await ta.recv(10) == b"1"
        # immediate failure
        with assert_checkpoints():
            with pytest.raises(TypeError):
                await ta.recv("haha")  # type: ignore[arg-type]
        # block then succeed

        async def do_successful_blocking_recv() -> None:
            with assert_checkpoints():
                assert await ta.recv(10) == b"2"

        async with _core.open_nursery() as nursery:
            nursery.start_soon(do_successful_blocking_recv)
            await wait_all_tasks_blocked()
            b.send(b"2")
        # block then cancelled

        async def do_cancelled_blocking_recv() -> None:
            with assert_checkpoints():
                with pytest.raises(_core.Cancelled):
                    await ta.recv(10)

        async with _core.open_nursery() as nursery:
            nursery.start_soon(do_cancelled_blocking_recv)
            await wait_all_tasks_blocked()
            nursery.cancel_scope.cancel()
        # Okay, here's the trickiest one: we want to exercise the path where
        # the task is signaled to wake, goes to recv, but then the recv fails,
        # so it has to go back to sleep and try again. Strategy: have two
        # tasks waiting on two sockets (to work around the rule against having
        # two tasks waiting on the same socket), wake them both up at the same
        # time, and whichever one runs first "steals" the data from the
        # other:
        tb = tsocket.from_stdlib_socket(b)

        async def t1() -> None:
            with assert_checkpoints():
                assert await ta.recv(1) == b"a"
            with assert_checkpoints():
                assert await tb.recv(1) == b"b"

        async def t2() -> None:
            with assert_checkpoints():
                assert await tb.recv(1) == b"b"
            with assert_checkpoints():
                assert await ta.recv(1) == b"a"

        async with _core.open_nursery() as nursery:
            nursery.start_soon(t1)
            nursery.start_soon(t2)
            await wait_all_tasks_blocked()
            a.send(b"b")
            b.send(b"a")
            await wait_all_tasks_blocked()
            a.send(b"b")
            b.send(b"a")


# This tests the complicated paths through connect
async def test_SocketType_connect_paths() -> None:
    with tsocket.socket() as sock:
        with pytest.raises(
            ValueError,
            match=r"^address should be a \(host, port(, \[flowinfo, \[scopeid\]\])*\) tuple$",
        ):
            # Should be a tuple
            await sock.connect("localhost")

    # cancelled before we start
    with tsocket.socket() as sock:
        with _core.CancelScope() as cancel_scope:
            cancel_scope.cancel()
            with pytest.raises(_core.Cancelled):
                await sock.connect(("127.0.0.1", 80))

    # Cancelled in between the connect() call and the connect completing
    with _core.CancelScope() as cancel_scope:
        with tsocket.socket() as sock, tsocket.socket() as listener:
            await listener.bind(("127.0.0.1", 0))
            listener.listen()

            # Swap in our weird subclass under the trio.socket._SocketType's
            # nose -- and then swap it back out again before we hit
            # wait_socket_writable, which insists on a real socket.
            class CancelSocket(stdlib_socket.socket):
                def connect(self, *args: AddressFormat) -> None:
                    # accessing private method only available in _SocketType
                    assert isinstance(sock, _SocketType)

                    cancel_scope.cancel()
                    sock._sock = stdlib_socket.fromfd(
                        self.detach(),
                        self.family,
                        self.type,
                    )
                    sock._sock.connect(*args)
                    # If connect *doesn't* raise, then pretend it did
                    raise BlockingIOError  # pragma: no cover

            # accessing private method only available in _SocketType
            assert isinstance(sock, _SocketType)
            sock._sock.close()
            sock._sock = CancelSocket()

            with assert_checkpoints():
                with pytest.raises(_core.Cancelled):
                    await sock.connect(listener.getsockname())
            assert sock.fileno() == -1

    # Failed connect (hopefully after raising BlockingIOError)
    with tsocket.socket() as sock:
        with pytest.raises(
            OSError,
            match=r"^\[\w+ \d+\] Error connecting to \('127\.0\.0\.\d', \d+\): (Connection refused|Unknown error)$",
        ):
            # TCP port 2 is not assigned. Pretty sure nothing will be
            # listening there. (We used to bind a port and then *not* call
            # listen() to ensure nothing was listening there, but it turns
            # out on macOS if you do this it takes 30 seconds for the
            # connect to fail. Really. Also if you use a non-routable
            # address. This way fails instantly though. As long as nothing
            # is listening on port 2.)
            await sock.connect(("127.0.0.1", 2))


# Fix issue #1810
async def test_address_in_socket_error() -> None:
    address = "127.0.0.1"
    with tsocket.socket() as sock:
        with pytest.raises(
            OSError,
            match=rf"^\[\w+ \d+\] Error connecting to \({address!r}, 2\): (Connection refused|Unknown error)$",
        ):
            await sock.connect((address, 2))


async def test_resolve_address_exception_in_connect_closes_socket() -> None:
    # Here we are testing issue 247, any cancellation will leave the socket closed
    with _core.CancelScope() as cancel_scope:
        with tsocket.socket() as sock:

            async def _resolve_address_nocp(
                self: _SocketType,
                *args: AddressFormat,
                **kwargs: bool,
            ) -> None:
                cancel_scope.cancel()
                await _core.checkpoint()

            assert isinstance(sock, _SocketType)
            sock._resolve_address_nocp = _resolve_address_nocp  # type: ignore[method-assign, assignment]
            with assert_checkpoints():
                with pytest.raises(_core.Cancelled):
                    await sock.connect("")
            assert sock.fileno() == -1


async def test_send_recv_variants() -> None:
    a, b = tsocket.socketpair()
    with a, b:
        # recv, including with flags
        assert await a.send(b"x") == 1
        assert await b.recv(10, tsocket.MSG_PEEK) == b"x"
        assert await b.recv(10) == b"x"

        # recv_into
        await a.send(b"x")
        buf = bytearray(10)
        await b.recv_into(buf)
        assert buf == b"x" + b"\x00" * 9

        if hasattr(a, "sendmsg"):
            assert await a.sendmsg([b"xxx"], []) == 3
            assert await b.recv(10) == b"xxx"

    a = tsocket.socket(type=tsocket.SOCK_DGRAM)
    b = tsocket.socket(type=tsocket.SOCK_DGRAM)
    with a, b:
        await a.bind(("127.0.0.1", 0))
        await b.bind(("127.0.0.1", 0))

        targets = [b.getsockname(), ("localhost", b.getsockname()[1])]

        # recvfrom + sendto, with and without names
        for target in targets:
            assert await a.sendto(b"xxx", target) == 3
            (data, addr) = await b.recvfrom(10)
            assert data == b"xxx"
            assert addr == a.getsockname()

        # sendto + flags
        #
        # I can't find any flags that send() accepts... on Linux at least
        # passing MSG_MORE to send_some on a connected UDP socket seems to
        # just be ignored.
        #
        # But there's no MSG_MORE on Windows or macOS. I guess send_some flags
        # are really not very useful, but at least this tests them a bit.
        if hasattr(tsocket, "MSG_MORE"):
            await a.sendto(b"xxx", tsocket.MSG_MORE, b.getsockname())
            await a.sendto(b"yyy", tsocket.MSG_MORE, b.getsockname())
            await a.sendto(b"zzz", b.getsockname())
            (data, addr) = await b.recvfrom(10)
            assert data == b"xxxyyyzzz"
            assert addr == a.getsockname()

        # recvfrom_into
        assert await a.sendto(b"xxx", b.getsockname()) == 3
        buf = bytearray(10)
        (nbytes, addr) = await b.recvfrom_into(buf)
        assert nbytes == 3
        assert buf == b"xxx" + b"\x00" * 7
        assert addr == a.getsockname()

        if hasattr(b, "recvmsg"):
            assert await a.sendto(b"xxx", b.getsockname()) == 3
            (data, ancdata, msg_flags, addr) = await b.recvmsg(10)
            assert data == b"xxx"
            assert ancdata == []
            assert msg_flags == 0
            assert addr == a.getsockname()

        if hasattr(b, "recvmsg_into"):
            assert await a.sendto(b"xyzw", b.getsockname()) == 4
            buf1 = bytearray(2)
            buf2 = bytearray(3)
            ret = await b.recvmsg_into([buf1, buf2])
            (nbytes, ancdata, msg_flags, addr) = ret
            assert nbytes == 4
            assert buf1 == b"xy"
            assert buf2 == b"zw" + b"\x00"
            assert ancdata == []
            assert msg_flags == 0
            assert addr == a.getsockname()

        if hasattr(a, "sendmsg"):
            for target in targets:
                assert await a.sendmsg([b"x", b"yz"], [], 0, target) == 3
                assert await b.recvfrom(10) == (b"xyz", a.getsockname())

    a = tsocket.socket(type=tsocket.SOCK_DGRAM)
    b = tsocket.socket(type=tsocket.SOCK_DGRAM)
    with a, b:
        await b.bind(("127.0.0.1", 0))
        await a.connect(b.getsockname())
        # send on a connected udp socket; each call creates a separate
        # datagram
        await a.send(b"xxx")
        await a.send(b"yyy")
        assert await b.recv(10) == b"xxx"
        assert await b.recv(10) == b"yyy"


async def test_idna(monkeygai: MonkeypatchedGAI) -> None:
    # This is the encoding for "faß.de", which uses one of the characters that
    # IDNA 2003 handles incorrectly:
    monkeygai.set("ok faß.de", b"xn--fa-hia.de", 80)
    monkeygai.set("ok ::1", "::1", 80, flags=_NUMERIC_ONLY)
    monkeygai.set("ok ::1", b"::1", 80, flags=_NUMERIC_ONLY)
    # Some things that should not reach the underlying socket.getaddrinfo:
    monkeygai.set("bad", "fass.de", 80)
    # We always call socket.getaddrinfo with bytes objects:
    monkeygai.set("bad", "xn--fa-hia.de", 80)

    assert await tsocket.getaddrinfo("::1", 80) == "ok ::1"
    assert await tsocket.getaddrinfo(b"::1", 80) == "ok ::1"
    assert await tsocket.getaddrinfo("faß.de", 80) == "ok faß.de"
    assert await tsocket.getaddrinfo("xn--fa-hia.de", 80) == "ok faß.de"
    assert await tsocket.getaddrinfo(b"xn--fa-hia.de", 80) == "ok faß.de"


async def test_getprotobyname() -> None:
    # These are the constants used in IP header fields, so the numeric values
    # had *better* be stable across systems...
    assert await tsocket.getprotobyname("udp") == 17
    assert await tsocket.getprotobyname("tcp") == 6


async def test_custom_hostname_resolver(monkeygai: MonkeypatchedGAI) -> None:
    # This intentionally breaks the signatures used in HostnameResolver
    class CustomResolver:
        async def getaddrinfo(
            self,
            host: str,
            port: str,
            family: int,
            type: int,
            proto: int,
            flags: int,
        ) -> tuple[str, str, str, int, int, int, int]:
            return ("custom_gai", host, port, family, type, proto, flags)

        async def getnameinfo(
            self,
            sockaddr: tuple[str, int] | tuple[str, int, int, int],
            flags: int,
        ) -> tuple[str, tuple[str, int] | tuple[str, int, int, int], int]:
            return ("custom_gni", sockaddr, flags)

    cr = CustomResolver()

    assert tsocket.set_custom_hostname_resolver(cr) is None  # type: ignore[arg-type]

    # Check that the arguments are all getting passed through.
    # We have to use valid calls to avoid making the underlying system
    # getaddrinfo cranky when it's used for NUMERIC checks.
    for vals in [
        (tsocket.AF_INET, 0, 0, 0),
        (0, tsocket.SOCK_STREAM, 0, 0),
        (0, 0, tsocket.IPPROTO_TCP, 0),
        (0, 0, 0, tsocket.AI_CANONNAME),
    ]:
        assert await tsocket.getaddrinfo("localhost", "foo", *vals) == (
            "custom_gai",
            b"localhost",
            "foo",
            *vals,
        )

    # IDNA encoding is handled before calling the special object
    got = await tsocket.getaddrinfo("föö", "foo")
    expected = ("custom_gai", b"xn--f-1gaa", "foo", 0, 0, 0, 0)
    assert got == expected

    assert await tsocket.getnameinfo("a", 0) == (  # type: ignore[arg-type]
        "custom_gni",
        "a",
        0,
    )

    # We can set it back to None
    assert tsocket.set_custom_hostname_resolver(None) is cr

    # And now Trio switches back to calling socket.getaddrinfo (specifically
    # our monkeypatched version of socket.getaddrinfo)
    monkeygai.set("x", b"host", "port", family=0, type=0, proto=0, flags=0)
    assert await tsocket.getaddrinfo("host", "port") == "x"


async def test_custom_socket_factory() -> None:
    class CustomSocketFactory:
        def socket(
            self,
            family: AddressFamily,
            type: SocketKind,
            proto: int,
        ) -> tuple[str, AddressFamily, SocketKind, int]:
            return ("hi", family, type, proto)

    csf = CustomSocketFactory()

    assert tsocket.set_custom_socket_factory(csf) is None  # type: ignore[arg-type]

    assert tsocket.socket() == ("hi", tsocket.AF_INET, tsocket.SOCK_STREAM, 0)
    assert tsocket.socket(1, 2, 3) == ("hi", 1, 2, 3)

    # socket with fileno= doesn't call our custom method
    fd = stdlib_socket.socket().detach()
    wrapped = tsocket.socket(fileno=fd)
    assert hasattr(wrapped, "bind")
    wrapped.close()

    # Likewise for socketpair
    a, b = tsocket.socketpair()
    with a, b:
        assert hasattr(a, "bind")
        assert hasattr(b, "bind")

    assert tsocket.set_custom_socket_factory(None) is csf


def test_SocketType_is_abstract() -> None:
    with pytest.raises(TypeError):
        tsocket.SocketType()


@pytest.mark.skipif(not hasattr(tsocket, "AF_UNIX"), reason="no unix domain sockets")
async def test_unix_domain_socket() -> None:
    # Bind has a special branch to use a thread, since it has to do filesystem
    # traversal. Maybe connect should too? Not sure.

    async def check_AF_UNIX(path: str | bytes | os.PathLike[str]) -> None:
        with tsocket.socket(family=tsocket.AF_UNIX) as lsock:
            await lsock.bind(path)
            lsock.listen(10)
            with tsocket.socket(family=tsocket.AF_UNIX) as csock:
                await csock.connect(path)
                ssock, _ = await lsock.accept()
                with ssock:
                    await csock.send(b"x")
                    assert await ssock.recv(1) == b"x"

    # Can't use tmpdir fixture, because we can exceed the maximum AF_UNIX path
    # length on macOS.
    with tempfile.TemporaryDirectory() as tmpdir:
        # Test passing various supported types as path
        # Must use different filenames to prevent "address already in use"
        await check_AF_UNIX(f"{tmpdir}/sock")
        await check_AF_UNIX(Path(f"{tmpdir}/sock1"))
        await check_AF_UNIX(os.fsencode(f"{tmpdir}/sock2"))

    try:
        cookie = os.urandom(20).hex().encode("ascii")
        await check_AF_UNIX(b"\x00trio-test-" + cookie)
    except FileNotFoundError:
        # macOS doesn't support abstract filenames with the leading NUL byte
        pass


async def test_interrupted_by_close() -> None:
    a_stdlib, b_stdlib = stdlib_socket.socketpair()
    with a_stdlib, b_stdlib:
        a_stdlib.setblocking(False)

        data = b"x" * 99999

        try:
            while True:
                a_stdlib.send(data)
        except BlockingIOError:
            pass

        a = tsocket.from_stdlib_socket(a_stdlib)

        async def sender() -> None:
            with pytest.raises(_core.ClosedResourceError):
                await a.send(data)

        async def receiver() -> None:
            with pytest.raises(_core.ClosedResourceError):
                await a.recv(1)

        async with _core.open_nursery() as nursery:
            nursery.start_soon(sender)
            nursery.start_soon(receiver)
            await wait_all_tasks_blocked()
            a.close()


async def test_many_sockets() -> None:
    total = 5000  # Must be more than MAX_AFD_GROUP_SIZE
    sockets = []
    # Open at most <total> socket pairs
    for opened in range(0, total, 2):
        try:
            a, b = stdlib_socket.socketpair()
        except OSError as exc:  # pragma: no cover
            # Semi-expecting following errors (sockets are files):
            # EMFILE: "Too many open files" (reached kernel cap)
            # ENFILE: "File table overflow" (beyond kernel cap)
            assert exc.errno in (errno.EMFILE, errno.ENFILE)  # noqa: PT017
            print(f"Unable to open more than {opened} sockets.")
            # Stop opening any more sockets if too many are open
            break
        sockets += [a, b]
    async with _core.open_nursery() as nursery:
        for socket in sockets:
            nursery.start_soon(_core.wait_readable, socket)
        await _core.wait_all_tasks_blocked()
        nursery.cancel_scope.cancel()
    for socket in sockets:
        socket.close()<|MERGE_RESOLUTION|>--- conflicted
+++ resolved
@@ -8,11 +8,7 @@
 import tempfile
 from pathlib import Path
 from socket import AddressFamily, SocketKind
-<<<<<<< HEAD
-from typing import TYPE_CHECKING, Any, List, Tuple, Union
-=======
-from typing import TYPE_CHECKING, Any, Callable, Union
->>>>>>> af010afe
+from typing import TYPE_CHECKING, Any, Union
 
 import attrs
 import pytest
