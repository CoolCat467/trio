from __future__ import annotations

import errno
import inspect
import os
import socket as stdlib_socket
import sys
import tempfile
from pathlib import Path
from socket import AddressFamily, SocketKind
<<<<<<< HEAD
from typing import TYPE_CHECKING, Any, Union
=======
from typing import TYPE_CHECKING, Union, cast
>>>>>>> c7801ae1

import attrs
import pytest

from .. import _core, socket as tsocket
from .._core._tests.tutil import binds_ipv6, creates_ipv6
from .._socket import _NUMERIC_ONLY, AddressFormat, SocketType, _SocketType, _try_sync
from ..testing import assert_checkpoints, wait_all_tasks_blocked

if TYPE_CHECKING:
    from collections.abc import Callable

    from typing_extensions import TypeAlias

    from .._highlevel_socket import SocketStream

    GaiTuple: TypeAlias = tuple[
        AddressFamily,
        SocketKind,
        int,
        str,
        Union[tuple[str, int], tuple[str, int, int, int]],
    ]
    GetAddrInfoResponse: TypeAlias = list[GaiTuple]
    GetAddrInfoArgs: TypeAlias = tuple[
        Union[str, bytes, None],
        Union[str, bytes, int, None],
        int,
        int,
        int,
        int,
    ]
else:
    GaiTuple: object
    GetAddrInfoResponse = object
    GetAddrInfoArgs = object

################################################################
# utils
################################################################


class MonkeypatchedGAI:
    __slots__ = ("_orig_getaddrinfo", "_responses", "record")

    def __init__(
        self,
        orig_getaddrinfo: Callable[
            [str | bytes | None, str | bytes | int | None, int, int, int, int],
            GetAddrInfoResponse,
        ],
    ) -> None:
        self._orig_getaddrinfo = orig_getaddrinfo
        self._responses: dict[
            GetAddrInfoArgs,
            GetAddrInfoResponse | str,
        ] = {}
        self.record: list[GetAddrInfoArgs] = []

    # get a normalized getaddrinfo argument tuple
    def _frozenbind(
        self,
<<<<<<< HEAD
        host: bytes | str | None,
        port: bytes | str | int | None,
=======
        host: str | bytes | None,
        port: str | bytes | int | None,
>>>>>>> c7801ae1
        family: int = 0,
        type: int = 0,
        proto: int = 0,
        flags: int = 0,
<<<<<<< HEAD
    ) -> tuple[Any, ...]:
        sig = inspect.signature(self._orig_getaddrinfo)
        bound = sig.bind(host, port, family=family, type=type, proto=proto, flags=flags)
=======
    ) -> GetAddrInfoArgs:
        sig = inspect.signature(self._orig_getaddrinfo)
        bound = sig.bind(host, port, family, type, proto, flags)
>>>>>>> c7801ae1
        bound.apply_defaults()
        frozenbound = bound.args
        assert not bound.kwargs
        return frozenbound

    def set(
        self,
        response: GetAddrInfoResponse | str,
<<<<<<< HEAD
        host: bytes | str | None,
        port: bytes | str | int | None,
=======
        host: str | bytes | None,
        port: str | bytes | int | None,
>>>>>>> c7801ae1
        family: int = 0,
        type: int = 0,
        proto: int = 0,
        flags: int = 0,
    ) -> None:
<<<<<<< HEAD
        self._responses[
            self._frozenbind(
                host,
                port,
                family=family,
                type=type,
                proto=proto,
                flags=flags,
            )
        ] = response

    def getaddrinfo(
        self,
        host: bytes | str | None,
        port: bytes | str | int | None,
=======
        self._responses[self._frozenbind(host, port, family, type, proto, flags)] = (
            response
        )

    def getaddrinfo(
        self,
        host: str | bytes | None,
        port: str | bytes | int | None,
>>>>>>> c7801ae1
        family: int = 0,
        type: int = 0,
        proto: int = 0,
        flags: int = 0,
    ) -> GetAddrInfoResponse | str:
<<<<<<< HEAD
        bound = self._frozenbind(
            host,
            port,
            family=family,
            type=type,
            proto=proto,
            flags=flags,
        )
        self.record.append(bound)
        if bound in self._responses:
            return self._responses[bound]
        elif bound[-1] & stdlib_socket.AI_NUMERICHOST:
            return self._orig_getaddrinfo(
                host,
                port,
                family=family,
                type=type,
                proto=proto,
                flags=flags,
            )
=======
        bound = self._frozenbind(host, port, family, type, proto, flags)
        self.record.append(bound)
        if bound in self._responses:
            return self._responses[bound]
        elif flags & stdlib_socket.AI_NUMERICHOST:
            return self._orig_getaddrinfo(host, port, family, type, proto, flags)
>>>>>>> c7801ae1
        else:
            raise RuntimeError(f"gai called with unexpected arguments {bound}")


@pytest.fixture
def monkeygai(monkeypatch: pytest.MonkeyPatch) -> MonkeypatchedGAI:
    controller = MonkeypatchedGAI(stdlib_socket.getaddrinfo)
    monkeypatch.setattr(stdlib_socket, "getaddrinfo", controller.getaddrinfo)
    return controller


async def test__try_sync() -> None:
    with assert_checkpoints():
        async with _try_sync():
            pass

    with assert_checkpoints():
        with pytest.raises(KeyError):
            async with _try_sync():
                raise KeyError

    async with _try_sync():
        raise BlockingIOError

    def _is_ValueError(exc: BaseException) -> bool:
        return isinstance(exc, ValueError)

    async with _try_sync(_is_ValueError):
        raise ValueError

    with assert_checkpoints():
        with pytest.raises(BlockingIOError):
            async with _try_sync(_is_ValueError):
                raise BlockingIOError


################################################################
# basic re-exports
################################################################


def test_socket_has_some_reexports() -> None:
    assert tsocket.SOL_SOCKET == stdlib_socket.SOL_SOCKET
    assert tsocket.TCP_NODELAY == stdlib_socket.TCP_NODELAY
    assert tsocket.gaierror == stdlib_socket.gaierror
    assert tsocket.ntohs == stdlib_socket.ntohs


################################################################
# name resolution
################################################################


async def test_getaddrinfo(monkeygai: MonkeypatchedGAI) -> None:
    def check(got: GetAddrInfoResponse, expected: GetAddrInfoResponse) -> None:
        # win32 returns 0 for the proto field
        # musl and glibc have inconsistent handling of the canonical name
        # field (https://github.com/python-trio/trio/issues/1499)
        # Neither field gets used much and there isn't much opportunity for us
        # to mess them up, so we don't bother checking them here
        def interesting_fields(
            gai_tup: GaiTuple,
        ) -> tuple[
            AddressFamily,
            SocketKind,
            tuple[str, int] | tuple[str, int, int] | tuple[str, int, int, int],
        ]:
            # (family, type, proto, canonname, sockaddr)
            family, type_, _proto, _canonname, sockaddr = gai_tup
            return (family, type_, sockaddr)

        def filtered(
            gai_list: GetAddrInfoResponse,
        ) -> list[
            tuple[
                AddressFamily,
                SocketKind,
                tuple[str, int] | tuple[str, int, int] | tuple[str, int, int, int],
            ]
        ]:
            return [interesting_fields(gai_tup) for gai_tup in gai_list]

        assert filtered(got) == filtered(expected)

    # Simple non-blocking non-error cases, ipv4 and ipv6:
    with assert_checkpoints():
        res = await tsocket.getaddrinfo("127.0.0.1", "12345", type=tsocket.SOCK_STREAM)

    check(
        res,
        [
            (
                tsocket.AF_INET,  # 127.0.0.1 is ipv4
                tsocket.SOCK_STREAM,
                tsocket.IPPROTO_TCP,
                "",
                ("127.0.0.1", 12345),
            ),
        ],
    )

    with assert_checkpoints():
        res = await tsocket.getaddrinfo("::1", "12345", type=tsocket.SOCK_DGRAM)
    check(
        res,
        [
            (
                tsocket.AF_INET6,
                tsocket.SOCK_DGRAM,
                tsocket.IPPROTO_UDP,
                "",
                ("::1", 12345, 0, 0),
            ),
        ],
    )

    monkeygai.set("x", b"host", "port", family=0, type=0, proto=0, flags=0)
    with assert_checkpoints():
        res = await tsocket.getaddrinfo("host", "port")
    assert res == "x"
    assert monkeygai.record[-1] == (b"host", "port", 0, 0, 0, 0)

    # check raising an error from a non-blocking getaddrinfo
    with assert_checkpoints():
        with pytest.raises(tsocket.gaierror) as excinfo:
            await tsocket.getaddrinfo("::1", "12345", type=-1)
    # Linux + glibc, Windows
    expected_errnos = {tsocket.EAI_SOCKTYPE}
    # Linux + musl
    expected_errnos.add(tsocket.EAI_SERVICE)
    # macOS
    if hasattr(tsocket, "EAI_BADHINTS"):
        expected_errnos.add(tsocket.EAI_BADHINTS)
    assert excinfo.value.errno in expected_errnos

    # check raising an error from a blocking getaddrinfo (exploits the fact
    # that monkeygai raises if it gets a non-numeric request it hasn't been
    # given an answer for)
    with assert_checkpoints():
        with pytest.raises(RuntimeError):
            await tsocket.getaddrinfo("asdf", "12345")


async def test_getnameinfo() -> None:
    # Trivial test:
    ni_numeric = stdlib_socket.NI_NUMERICHOST | stdlib_socket.NI_NUMERICSERV
    with assert_checkpoints():
        got = await tsocket.getnameinfo(("127.0.0.1", 1234), ni_numeric)
    assert got == ("127.0.0.1", "1234")

    # getnameinfo requires a numeric address as input:
    with assert_checkpoints():
        with pytest.raises(tsocket.gaierror):
            await tsocket.getnameinfo(("google.com", 80), 0)

    with assert_checkpoints():
        with pytest.raises(tsocket.gaierror):
            await tsocket.getnameinfo(("localhost", 80), 0)

    # Blocking call to get expected values:
    host, service = stdlib_socket.getnameinfo(("127.0.0.1", 80), 0)

    # Some working calls:
    got = await tsocket.getnameinfo(("127.0.0.1", 80), 0)
    assert got == (host, service)

    got = await tsocket.getnameinfo(("127.0.0.1", 80), tsocket.NI_NUMERICHOST)
    assert got == ("127.0.0.1", service)

    got = await tsocket.getnameinfo(("127.0.0.1", 80), tsocket.NI_NUMERICSERV)
    assert got == (host, "80")


################################################################
# constructors
################################################################


async def test_from_stdlib_socket() -> None:
    sa, sb = stdlib_socket.socketpair()
    assert not isinstance(sa, tsocket.SocketType)
    with sa, sb:
        ta = tsocket.from_stdlib_socket(sa)
        assert isinstance(ta, tsocket.SocketType)
        assert sa.fileno() == ta.fileno()
        await ta.send(b"x")
        assert sb.recv(1) == b"x"

    # rejects other types
    with pytest.raises(TypeError):
        tsocket.from_stdlib_socket(1)  # type: ignore[arg-type]

    class MySocket(stdlib_socket.socket):
        pass

    with MySocket() as mysock:
        with pytest.raises(TypeError):
            tsocket.from_stdlib_socket(mysock)


async def test_from_fd() -> None:
    sa, sb = stdlib_socket.socketpair()
    ta = tsocket.fromfd(sa.fileno(), sa.family, sa.type, sa.proto)
    with sa, sb, ta:
        assert ta.fileno() != sa.fileno()
        await ta.send(b"x")
        assert sb.recv(3) == b"x"


async def test_socketpair_simple() -> None:
    async def child(sock: SocketType) -> None:
        print("sending hello")
        await sock.send(b"h")
        assert await sock.recv(1) == b"h"

    a, b = tsocket.socketpair()
    with a, b:
        async with _core.open_nursery() as nursery:
            nursery.start_soon(child, a)
            nursery.start_soon(child, b)


@pytest.mark.skipif(not hasattr(tsocket, "fromshare"), reason="windows only")
async def test_fromshare() -> None:
    if TYPE_CHECKING and sys.platform != "win32":  # pragma: no cover
        return
    a, b = tsocket.socketpair()
    with a, b:
        # share with ourselves
        shared = a.share(os.getpid())
        a2 = tsocket.fromshare(shared)
        with a2:
            assert a.fileno() != a2.fileno()
            await a2.send(b"x")
            assert await b.recv(1) == b"x"


async def test_socket() -> None:
    with tsocket.socket() as s:
        assert isinstance(s, tsocket.SocketType)
        assert s.family == tsocket.AF_INET


@creates_ipv6
async def test_socket_v6() -> None:
    with tsocket.socket(tsocket.AF_INET6, tsocket.SOCK_DGRAM) as s:
        assert isinstance(s, tsocket.SocketType)
        assert s.family == tsocket.AF_INET6


@pytest.mark.skipif(sys.platform != "linux", reason="linux only")
async def test_sniff_sockopts() -> None:
    from socket import AF_INET, AF_INET6, SOCK_DGRAM, SOCK_STREAM

    # generate the combinations of families/types we're testing:
    sockets = [
        stdlib_socket.socket(family, type_)
        for family in [AF_INET, AF_INET6]
        for type_ in [SOCK_DGRAM, SOCK_STREAM]
    ]
    for socket in sockets:
        # regular Trio socket constructor
        tsocket_socket = tsocket.socket(fileno=socket.fileno())
        # check family / type for correctness:
        assert tsocket_socket.family == socket.family
        assert tsocket_socket.type == socket.type
        tsocket_socket.detach()

        # fromfd constructor
        tsocket_from_fd = tsocket.fromfd(socket.fileno(), AF_INET, SOCK_STREAM)
        # check family / type for correctness:
        assert tsocket_from_fd.family == socket.family
        assert tsocket_from_fd.type == socket.type
        tsocket_from_fd.close()

        socket.close()


################################################################
# _SocketType
################################################################


async def test_SocketType_basics() -> None:
    sock = tsocket.socket()
    with sock as cm_enter_value:
        assert cm_enter_value is sock
        assert isinstance(sock.fileno(), int)
        assert not sock.get_inheritable()
        sock.set_inheritable(True)
        assert sock.get_inheritable()

        sock.setsockopt(tsocket.IPPROTO_TCP, tsocket.TCP_NODELAY, False)
        assert not sock.getsockopt(tsocket.IPPROTO_TCP, tsocket.TCP_NODELAY)
        sock.setsockopt(tsocket.IPPROTO_TCP, tsocket.TCP_NODELAY, True)
        assert sock.getsockopt(tsocket.IPPROTO_TCP, tsocket.TCP_NODELAY)
    # closed sockets have fileno() == -1
    assert sock.fileno() == -1

    # smoke test
    repr(sock)

    # detach
    with tsocket.socket() as sock:
        fd = sock.fileno()
        assert sock.detach() == fd
        assert sock.fileno() == -1

    # close
    sock = tsocket.socket()
    assert sock.fileno() >= 0
    sock.close()
    assert sock.fileno() == -1

    # share was tested above together with fromshare

    # check __dir__
    assert "family" in dir(sock)
    assert "recv" in dir(sock)
    assert "setsockopt" in dir(sock)

    # our __getattr__ handles unknown names
    with pytest.raises(AttributeError):
        sock.asdf  # type: ignore[attr-defined]  # noqa: B018

    # type family proto
    stdlib_sock = stdlib_socket.socket()
    sock = tsocket.from_stdlib_socket(stdlib_sock)
    assert sock.type == stdlib_sock.type
    assert sock.family == stdlib_sock.family
    assert sock.proto == stdlib_sock.proto
    sock.close()


async def test_SocketType_setsockopt() -> None:
    sock = tsocket.socket()
    with sock as _:
        setsockopt_tests(sock)


def setsockopt_tests(sock: SocketType | SocketStream) -> None:
    """Extract these out, to be reused for SocketStream also."""
    # specifying optlen. Not supported on pypy, and I couldn't find
    # valid calls on darwin or win32.
    if hasattr(tsocket, "SO_BINDTODEVICE"):
        sock.setsockopt(tsocket.SOL_SOCKET, tsocket.SO_BINDTODEVICE, None, 0)

    # specifying value
    sock.setsockopt(tsocket.IPPROTO_TCP, tsocket.TCP_NODELAY, False)

    # specifying both
    with pytest.raises(TypeError, match="invalid value for argument 'value'"):
        sock.setsockopt(tsocket.IPPROTO_TCP, tsocket.TCP_NODELAY, False, 5)  # type: ignore[call-overload]

    # specifying neither
    with pytest.raises(TypeError, match="invalid value for argument 'value'"):
        sock.setsockopt(tsocket.IPPROTO_TCP, tsocket.TCP_NODELAY, None)  # type: ignore[call-overload]


async def test_SocketType_dup() -> None:
    a, b = tsocket.socketpair()
    with a, b:
        a2 = a.dup()
        with a2:
            assert isinstance(a2, tsocket.SocketType)
            assert a2.fileno() != a.fileno()
            a.close()
            await a2.send(b"x")
            assert await b.recv(1) == b"x"


async def test_SocketType_shutdown() -> None:
    a, b = tsocket.socketpair()
    with a, b:
        await a.send(b"x")
        assert await b.recv(1) == b"x"
        assert not a.did_shutdown_SHUT_WR
        assert not b.did_shutdown_SHUT_WR
        a.shutdown(tsocket.SHUT_WR)
        assert a.did_shutdown_SHUT_WR
        assert not b.did_shutdown_SHUT_WR
        assert await b.recv(1) == b""
        await b.send(b"y")
        assert await a.recv(1) == b"y"

    a, b = tsocket.socketpair()
    with a, b:
        assert not a.did_shutdown_SHUT_WR
        a.shutdown(tsocket.SHUT_RD)
        assert not a.did_shutdown_SHUT_WR

    a, b = tsocket.socketpair()
    with a, b:
        assert not a.did_shutdown_SHUT_WR
        a.shutdown(tsocket.SHUT_RDWR)
        assert a.did_shutdown_SHUT_WR


@pytest.mark.parametrize(
    ("address", "socket_type"),
    [
        ("127.0.0.1", tsocket.AF_INET),
        pytest.param("::1", tsocket.AF_INET6, marks=binds_ipv6),
    ],
)
async def test_SocketType_simple_server(
    address: str,
    socket_type: AddressFamily,
) -> None:
    # listen, bind, accept, connect, getpeername, getsockname
    listener = tsocket.socket(socket_type)
    client = tsocket.socket(socket_type)
    with listener, client:
        await listener.bind((address, 0))
        listener.listen(20)
        addr = listener.getsockname()[:2]
        async with _core.open_nursery() as nursery:
            nursery.start_soon(client.connect, addr)
            server, client_addr = await listener.accept()
        with server:
            assert client_addr == server.getpeername() == client.getsockname()
            await server.send(b"x")
            assert await client.recv(1) == b"x"


async def test_SocketType_is_readable() -> None:
    a, b = tsocket.socketpair()
    with a, b:
        assert not a.is_readable()
        await b.send(b"x")
        await _core.wait_readable(a)
        assert a.is_readable()
        assert await a.recv(1) == b"x"
        assert not a.is_readable()


# On some macOS systems, getaddrinfo likes to return V4-mapped addresses even
# when we *don't* pass AI_V4MAPPED.
# https://github.com/python-trio/trio/issues/580
def gai_without_v4mapped_is_buggy() -> bool:  # pragma: no cover
    try:
        stdlib_socket.getaddrinfo("1.2.3.4", 0, family=stdlib_socket.AF_INET6)
    except stdlib_socket.gaierror:
        return False
    else:
        return True


@attrs.define(slots=False)
class Addresses:
    bind_all: str
    localhost: str
    arbitrary: str
    broadcast: str


# Direct thorough tests of the implicit resolver helpers
@pytest.mark.parametrize(
    ("socket_type", "addrs"),
    [
        (
            tsocket.AF_INET,
            Addresses(
                bind_all="0.0.0.0",
                localhost="127.0.0.1",
                arbitrary="1.2.3.4",
                broadcast="255.255.255.255",
            ),
        ),
        pytest.param(
            tsocket.AF_INET6,
            Addresses(
                bind_all="::",
                localhost="::1",
                arbitrary="1::2",
                broadcast="::ffff:255.255.255.255",
            ),
            marks=creates_ipv6,
        ),
    ],
)
async def test_SocketType_resolve(socket_type: AddressFamily, addrs: Addresses) -> None:
    v6 = socket_type == tsocket.AF_INET6

    def pad(addr: tuple[str | int, ...]) -> tuple[str | int, ...]:
        if v6:
            while len(addr) < 4:
                addr += (0,)
        return addr

    def assert_eq(
        actual: tuple[str | int, ...],
        expected: tuple[str | int, ...],
    ) -> None:
        assert pad(expected) == pad(actual)

    with tsocket.socket(family=socket_type) as sock:
        # testing internal functionality, so we check it against the internal type
        assert isinstance(sock, _SocketType)

        # For some reason the stdlib special-cases "" to pass NULL to
        # getaddrinfo. They also error out on None, but whatever, None is much
        # more consistent, so we accept it too.
        # TODO: this implies that we can send host=None, but what does that imply for the return value, and other stuff?
        for null in [None, ""]:
            got = await sock._resolve_address_nocp((null, 80), local=True)
            assert not isinstance(got, (str, bytes))
            assert_eq(got, (addrs.bind_all, 80))
            got = await sock._resolve_address_nocp((null, 80), local=False)
            assert not isinstance(got, (str, bytes))
            assert_eq(got, (addrs.localhost, 80))

        # AI_PASSIVE only affects the wildcard address, so for everything else
        # local=True/local=False should work the same:
        for local in [False, True]:

            async def res(
                args: (
                    tuple[str, int]
                    | tuple[str, int, int]
                    | tuple[str, int, int, int]
                    | tuple[str, str]
                    | tuple[str, str, int]
                    | tuple[str, str, int, int]
                ),
<<<<<<< HEAD
            ) -> AddressFormat:
                return await sock._resolve_address_nocp(
=======
            ) -> tuple[str | int, ...]:
                value = await sock._resolve_address_nocp(
>>>>>>> c7801ae1
                    args,
                    local=local,  # noqa: B023  # local is not bound in function definition
                )
                assert isinstance(value, tuple)
                return cast(tuple[Union[str, int], ...], value)

            assert_eq(await res((addrs.arbitrary, "http")), (addrs.arbitrary, 80))
            if v6:
                # Check handling of different length ipv6 address tuples
                assert_eq(await res(("1::2", 80)), ("1::2", 80, 0, 0))
                assert_eq(await res(("1::2", 80, 0)), ("1::2", 80, 0, 0))
                assert_eq(await res(("1::2", 80, 0, 0)), ("1::2", 80, 0, 0))
                # Non-zero flowinfo/scopeid get passed through
                assert_eq(await res(("1::2", 80, 1)), ("1::2", 80, 1, 0))
                assert_eq(await res(("1::2", 80, 1, 2)), ("1::2", 80, 1, 2))

                # And again with a string port, as a trick to avoid the
                # already-resolved address fastpath and make sure we call
                # getaddrinfo
                assert_eq(await res(("1::2", "80")), ("1::2", 80, 0, 0))
                assert_eq(await res(("1::2", "80", 0)), ("1::2", 80, 0, 0))
                assert_eq(await res(("1::2", "80", 0, 0)), ("1::2", 80, 0, 0))
                assert_eq(await res(("1::2", "80", 1)), ("1::2", 80, 1, 0))
                assert_eq(await res(("1::2", "80", 1, 2)), ("1::2", 80, 1, 2))

                # V4 mapped addresses resolved if V6ONLY is False
                sock.setsockopt(tsocket.IPPROTO_IPV6, tsocket.IPV6_V6ONLY, False)
                assert_eq(await res(("1.2.3.4", "http")), ("::ffff:1.2.3.4", 80))

            # Check the <broadcast> special case, because why not
            assert_eq(await res(("<broadcast>", 123)), (addrs.broadcast, 123))

            # But not if it's true (at least on systems where getaddrinfo works
            # correctly)
            if v6 and not gai_without_v4mapped_is_buggy():
                sock.setsockopt(tsocket.IPPROTO_IPV6, tsocket.IPV6_V6ONLY, True)
                with pytest.raises(tsocket.gaierror) as excinfo:
                    await res(("1.2.3.4", 80))
                # Windows, macOS, musl/Linux
                expected_errnos = {tsocket.EAI_NONAME, tsocket.EAI_NODATA}
                # Linux
                if hasattr(tsocket, "EAI_ADDRFAMILY"):
                    expected_errnos.add(tsocket.EAI_ADDRFAMILY)
                assert excinfo.value.errno in expected_errnos

            # A family where we know nothing about the addresses, so should just
            # pass them through. This should work on Linux, which is enough to
            # smoke test the basic functionality...
            try:
                netlink_sock = tsocket.socket(
                    family=tsocket.AF_NETLINK,
                    type=tsocket.SOCK_DGRAM,
                )
            except (AttributeError, OSError):
                pass
            else:
                assert isinstance(netlink_sock, _SocketType)
                assert (
                    await netlink_sock._resolve_address_nocp("asdf", local=local)
                    == "asdf"
                )
                netlink_sock.close()

            address = r"^address should be a \(host, port(, \[flowinfo, \[scopeid\]\])*\) tuple$"
            with pytest.raises(ValueError, match=address):
                await res("1.2.3.4")  # type: ignore[arg-type]
            with pytest.raises(ValueError, match=address):
                await res(("1.2.3.4",))  # type: ignore[arg-type]
            with pytest.raises(
                ValueError,
                match=address,
            ):
                if v6:
                    await res(("1.2.3.4", 80, 0, 0, 0))  # type: ignore[arg-type]
                else:
                    # I guess in theory there could be enough overloads that this could error?
                    await res(("1.2.3.4", 80, 0, 0))


async def test_SocketType_unresolved_names() -> None:
    with tsocket.socket() as sock:
        await sock.bind(("localhost", 0))
        assert sock.getsockname()[0] == "127.0.0.1"
        sock.listen(10)

        with tsocket.socket() as sock2:
            await sock2.connect(("localhost", sock.getsockname()[1]))
            assert sock2.getpeername() == sock.getsockname()

    # check gaierror propagates out
    with tsocket.socket() as sock:
        with pytest.raises(tsocket.gaierror):
            # definitely not a valid request
            await sock.bind(("1.2:3", -1))


# This tests all the complicated paths through _nonblocking_helper, using recv
# as a stand-in for all the methods that use _nonblocking_helper.
async def test_SocketType_non_blocking_paths() -> None:
    a, b = stdlib_socket.socketpair()
    with a, b:
        ta = tsocket.from_stdlib_socket(a)
        b.setblocking(False)

        # cancel before even calling
        b.send(b"1")
        with _core.CancelScope() as cscope:
            cscope.cancel()
            with assert_checkpoints():
                with pytest.raises(_core.Cancelled):
                    await ta.recv(10)
        # immediate success (also checks that the previous attempt didn't
        # actually read anything)
        with assert_checkpoints():
            assert await ta.recv(10) == b"1"
        # immediate failure
        with assert_checkpoints():
            with pytest.raises(TypeError):
                await ta.recv("haha")  # type: ignore[arg-type]
        # block then succeed

        async def do_successful_blocking_recv() -> None:
            with assert_checkpoints():
                assert await ta.recv(10) == b"2"

        async with _core.open_nursery() as nursery:
            nursery.start_soon(do_successful_blocking_recv)
            await wait_all_tasks_blocked()
            b.send(b"2")
        # block then cancelled

        async def do_cancelled_blocking_recv() -> None:
            with assert_checkpoints():
                with pytest.raises(_core.Cancelled):
                    await ta.recv(10)

        async with _core.open_nursery() as nursery:
            nursery.start_soon(do_cancelled_blocking_recv)
            await wait_all_tasks_blocked()
            nursery.cancel_scope.cancel()
        # Okay, here's the trickiest one: we want to exercise the path where
        # the task is signaled to wake, goes to recv, but then the recv fails,
        # so it has to go back to sleep and try again. Strategy: have two
        # tasks waiting on two sockets (to work around the rule against having
        # two tasks waiting on the same socket), wake them both up at the same
        # time, and whichever one runs first "steals" the data from the
        # other:
        tb = tsocket.from_stdlib_socket(b)

        async def t1() -> None:
            with assert_checkpoints():
                assert await ta.recv(1) == b"a"
            with assert_checkpoints():
                assert await tb.recv(1) == b"b"

        async def t2() -> None:
            with assert_checkpoints():
                assert await tb.recv(1) == b"b"
            with assert_checkpoints():
                assert await ta.recv(1) == b"a"

        async with _core.open_nursery() as nursery:
            nursery.start_soon(t1)
            nursery.start_soon(t2)
            await wait_all_tasks_blocked()
            a.send(b"b")
            b.send(b"a")
            await wait_all_tasks_blocked()
            a.send(b"b")
            b.send(b"a")


# This tests the complicated paths through connect
async def test_SocketType_connect_paths() -> None:
    with tsocket.socket() as sock:
        with pytest.raises(
            ValueError,
            match=r"^address should be a \(host, port(, \[flowinfo, \[scopeid\]\])*\) tuple$",
        ):
            # Should be a tuple
            await sock.connect("localhost")

    # cancelled before we start
    with tsocket.socket() as sock:
        with _core.CancelScope() as cancel_scope:
            cancel_scope.cancel()
            with pytest.raises(_core.Cancelled):
                await sock.connect(("127.0.0.1", 80))

    # Cancelled in between the connect() call and the connect completing
    with _core.CancelScope() as cancel_scope:
        with tsocket.socket() as sock, tsocket.socket() as listener:
            await listener.bind(("127.0.0.1", 0))
            listener.listen()

            # Swap in our weird subclass under the trio.socket._SocketType's
            # nose -- and then swap it back out again before we hit
            # wait_socket_writable, which insists on a real socket.
            class CancelSocket(stdlib_socket.socket):
<<<<<<< HEAD
                def connect(self, *args: AddressFormat) -> None:
=======
                def connect(
                    self,
                    address: AddressFormat,
                ) -> None:
>>>>>>> c7801ae1
                    # accessing private method only available in _SocketType
                    assert isinstance(sock, _SocketType)

                    cancel_scope.cancel()
                    sock._sock = stdlib_socket.fromfd(
                        self.detach(),
                        self.family,
                        self.type,
                    )
<<<<<<< HEAD
                    sock._sock.connect(*args)
=======
                    sock._sock.connect(address)
>>>>>>> c7801ae1
                    # If connect *doesn't* raise, then pretend it did
                    raise BlockingIOError  # pragma: no cover

            # accessing private method only available in _SocketType
            assert isinstance(sock, _SocketType)
            sock._sock.close()
            sock._sock = CancelSocket()

            with assert_checkpoints():
                with pytest.raises(_core.Cancelled):
                    await sock.connect(listener.getsockname())
            assert sock.fileno() == -1

    # Failed connect (hopefully after raising BlockingIOError)
    with tsocket.socket() as sock:
        with pytest.raises(
            OSError,
            match=r"^\[\w+ \d+\] Error connecting to \('127\.0\.0\.\d', \d+\): (Connection refused|Unknown error)$",
        ):
            # TCP port 2 is not assigned. Pretty sure nothing will be
            # listening there. (We used to bind a port and then *not* call
            # listen() to ensure nothing was listening there, but it turns
            # out on macOS if you do this it takes 30 seconds for the
            # connect to fail. Really. Also if you use a non-routable
            # address. This way fails instantly though. As long as nothing
            # is listening on port 2.)
            await sock.connect(("127.0.0.1", 2))


# Fix issue #1810
async def test_address_in_socket_error() -> None:
    address = "127.0.0.1"
    with tsocket.socket() as sock:
        with pytest.raises(
            OSError,
            match=rf"^\[\w+ \d+\] Error connecting to \({address!r}, 2\): (Connection refused|Unknown error)$",
        ):
            await sock.connect((address, 2))


async def test_resolve_address_exception_in_connect_closes_socket() -> None:
    # Here we are testing issue 247, any cancellation will leave the socket closed
    with _core.CancelScope() as cancel_scope:
        with tsocket.socket() as sock:

            async def _resolve_address_nocp(
<<<<<<< HEAD
                self: _SocketType,
                *args: AddressFormat,
                **kwargs: bool,
=======
                address: AddressFormat,
                *,
                local: bool,
>>>>>>> c7801ae1
            ) -> None:
                assert address == ""
                assert not local
                cancel_scope.cancel()
                await _core.checkpoint()

            assert isinstance(sock, _SocketType)
            sock._resolve_address_nocp = _resolve_address_nocp  # type: ignore[method-assign]
            with assert_checkpoints():
                with pytest.raises(_core.Cancelled):
                    await sock.connect("")
            assert sock.fileno() == -1


async def test_send_recv_variants() -> None:
    a, b = tsocket.socketpair()
    with a, b:
        # recv, including with flags
        assert await a.send(b"x") == 1
        assert await b.recv(10, tsocket.MSG_PEEK) == b"x"
        assert await b.recv(10) == b"x"

        # recv_into
        await a.send(b"x")
        buf = bytearray(10)
        await b.recv_into(buf)
        assert buf == b"x" + b"\x00" * 9

        if hasattr(a, "sendmsg"):
            assert await a.sendmsg([b"xxx"], []) == 3
            assert await b.recv(10) == b"xxx"

    a = tsocket.socket(type=tsocket.SOCK_DGRAM)
    b = tsocket.socket(type=tsocket.SOCK_DGRAM)
    with a, b:
        await a.bind(("127.0.0.1", 0))
        await b.bind(("127.0.0.1", 0))

        targets = [b.getsockname(), ("localhost", b.getsockname()[1])]

        # recvfrom + sendto, with and without names
        for target in targets:
            assert await a.sendto(b"xxx", target) == 3
            (data, addr) = await b.recvfrom(10)
            assert data == b"xxx"
            assert addr == a.getsockname()

        # sendto + flags
        #
        # I can't find any flags that send() accepts... on Linux at least
        # passing MSG_MORE to send_some on a connected UDP socket seems to
        # just be ignored.
        #
        # But there's no MSG_MORE on Windows or macOS. I guess send_some flags
        # are really not very useful, but at least this tests them a bit.
        if hasattr(tsocket, "MSG_MORE"):
            await a.sendto(b"xxx", tsocket.MSG_MORE, b.getsockname())
            await a.sendto(b"yyy", tsocket.MSG_MORE, b.getsockname())
            await a.sendto(b"zzz", b.getsockname())
            (data, addr) = await b.recvfrom(10)
            assert data == b"xxxyyyzzz"
            assert addr == a.getsockname()

        # recvfrom_into
        assert await a.sendto(b"xxx", b.getsockname()) == 3
        buf = bytearray(10)
        (nbytes, addr) = await b.recvfrom_into(buf)
        assert nbytes == 3
        assert buf == b"xxx" + b"\x00" * 7
        assert addr == a.getsockname()

        if hasattr(b, "recvmsg"):
            assert await a.sendto(b"xxx", b.getsockname()) == 3
            (data, ancdata, msg_flags, addr) = await b.recvmsg(10)
            assert data == b"xxx"
            assert ancdata == []
            assert msg_flags == 0
            assert addr == a.getsockname()

        if hasattr(b, "recvmsg_into"):
            assert await a.sendto(b"xyzw", b.getsockname()) == 4
            buf1 = bytearray(2)
            buf2 = bytearray(3)
            ret = await b.recvmsg_into([buf1, buf2])
            (nbytes, ancdata, msg_flags, addr) = ret
            assert nbytes == 4
            assert buf1 == b"xy"
            assert buf2 == b"zw" + b"\x00"
            assert ancdata == []
            assert msg_flags == 0
            assert addr == a.getsockname()

        if hasattr(a, "sendmsg"):
            for target in targets:
                assert await a.sendmsg([b"x", b"yz"], [], 0, target) == 3
                assert await b.recvfrom(10) == (b"xyz", a.getsockname())

    a = tsocket.socket(type=tsocket.SOCK_DGRAM)
    b = tsocket.socket(type=tsocket.SOCK_DGRAM)
    with a, b:
        await b.bind(("127.0.0.1", 0))
        await a.connect(b.getsockname())
        # send on a connected udp socket; each call creates a separate
        # datagram
        await a.send(b"xxx")
        await a.send(b"yyy")
        assert await b.recv(10) == b"xxx"
        assert await b.recv(10) == b"yyy"


async def test_idna(monkeygai: MonkeypatchedGAI) -> None:
    # This is the encoding for "faß.de", which uses one of the characters that
    # IDNA 2003 handles incorrectly:
    monkeygai.set("ok faß.de", b"xn--fa-hia.de", 80)
    monkeygai.set("ok ::1", "::1", 80, flags=_NUMERIC_ONLY)
    monkeygai.set("ok ::1", b"::1", 80, flags=_NUMERIC_ONLY)
    # Some things that should not reach the underlying socket.getaddrinfo:
    monkeygai.set("bad", "fass.de", 80)
    # We always call socket.getaddrinfo with bytes objects:
    monkeygai.set("bad", "xn--fa-hia.de", 80)

    assert await tsocket.getaddrinfo("::1", 80) == "ok ::1"
    assert await tsocket.getaddrinfo(b"::1", 80) == "ok ::1"
    assert await tsocket.getaddrinfo("faß.de", 80) == "ok faß.de"
    assert await tsocket.getaddrinfo("xn--fa-hia.de", 80) == "ok faß.de"
    assert await tsocket.getaddrinfo(b"xn--fa-hia.de", 80) == "ok faß.de"


async def test_getprotobyname() -> None:
    # These are the constants used in IP header fields, so the numeric values
    # had *better* be stable across systems...
    assert await tsocket.getprotobyname("udp") == 17
    assert await tsocket.getprotobyname("tcp") == 6


async def test_custom_hostname_resolver(monkeygai: MonkeypatchedGAI) -> None:
    # This intentionally breaks the signatures used in HostnameResolver
    class CustomResolver:
        async def getaddrinfo(
            self,
            host: str,
            port: str,
            family: int,
            type: int,
            proto: int,
            flags: int,
        ) -> tuple[str, str, str, int, int, int, int]:
            return ("custom_gai", host, port, family, type, proto, flags)

        async def getnameinfo(
            self,
            sockaddr: tuple[str, int] | tuple[str, int, int, int],
            flags: int,
        ) -> tuple[str, tuple[str, int] | tuple[str, int, int, int], int]:
            return ("custom_gni", sockaddr, flags)

    cr = CustomResolver()

    assert tsocket.set_custom_hostname_resolver(cr) is None  # type: ignore[arg-type]

    # Check that the arguments are all getting passed through.
    # We have to use valid calls to avoid making the underlying system
    # getaddrinfo cranky when it's used for NUMERIC checks.
    for vals in [
        (tsocket.AF_INET, 0, 0, 0),
        (0, tsocket.SOCK_STREAM, 0, 0),
        (0, 0, tsocket.IPPROTO_TCP, 0),
        (0, 0, 0, tsocket.AI_CANONNAME),
    ]:
        assert await tsocket.getaddrinfo("localhost", "foo", *vals) == (
            "custom_gai",
            b"localhost",
            "foo",
            *vals,
        )

    # IDNA encoding is handled before calling the special object
    got = await tsocket.getaddrinfo("föö", "foo")
    expected = ("custom_gai", b"xn--f-1gaa", "foo", 0, 0, 0, 0)
    assert got == expected

    assert await tsocket.getnameinfo("a", 0) == (  # type: ignore[arg-type]
        "custom_gni",
        "a",
        0,
    )

    # We can set it back to None
    assert tsocket.set_custom_hostname_resolver(None) is cr

    # And now Trio switches back to calling socket.getaddrinfo (specifically
    # our monkeypatched version of socket.getaddrinfo)
    monkeygai.set("x", b"host", "port", family=0, type=0, proto=0, flags=0)
    assert await tsocket.getaddrinfo("host", "port") == "x"


async def test_custom_socket_factory() -> None:
    class CustomSocketFactory:
        def socket(
            self,
            family: AddressFamily,
            type: SocketKind,
            proto: int,
        ) -> tuple[str, AddressFamily, SocketKind, int]:
            return ("hi", family, type, proto)

    csf = CustomSocketFactory()

    assert tsocket.set_custom_socket_factory(csf) is None  # type: ignore[arg-type]

    assert tsocket.socket() == ("hi", tsocket.AF_INET, tsocket.SOCK_STREAM, 0)
    assert tsocket.socket(1, 2, 3) == ("hi", 1, 2, 3)

    # socket with fileno= doesn't call our custom method
    fd = stdlib_socket.socket().detach()
    wrapped = tsocket.socket(fileno=fd)
    assert hasattr(wrapped, "bind")
    wrapped.close()

    # Likewise for socketpair
    a, b = tsocket.socketpair()
    with a, b:
        assert hasattr(a, "bind")
        assert hasattr(b, "bind")

    assert tsocket.set_custom_socket_factory(None) is csf


def test_SocketType_is_abstract() -> None:
    with pytest.raises(TypeError):
        tsocket.SocketType()


@pytest.mark.skipif(not hasattr(tsocket, "AF_UNIX"), reason="no unix domain sockets")
async def test_unix_domain_socket() -> None:
    # Bind has a special branch to use a thread, since it has to do filesystem
    # traversal. Maybe connect should too? Not sure.

    async def check_AF_UNIX(path: str | bytes | os.PathLike[str]) -> None:
        with tsocket.socket(family=tsocket.AF_UNIX) as lsock:
            await lsock.bind(path)
            lsock.listen(10)
            with tsocket.socket(family=tsocket.AF_UNIX) as csock:
                await csock.connect(path)
                ssock, _ = await lsock.accept()
                with ssock:
                    await csock.send(b"x")
                    assert await ssock.recv(1) == b"x"

    # Can't use tmpdir fixture, because we can exceed the maximum AF_UNIX path
    # length on macOS.
    with tempfile.TemporaryDirectory() as tmpdir:
        # Test passing various supported types as path
        # Must use different filenames to prevent "address already in use"
        await check_AF_UNIX(f"{tmpdir}/sock")
        await check_AF_UNIX(Path(f"{tmpdir}/sock1"))
        await check_AF_UNIX(os.fsencode(f"{tmpdir}/sock2"))

    try:
        cookie = os.urandom(20).hex().encode("ascii")
        await check_AF_UNIX(b"\x00trio-test-" + cookie)
    except FileNotFoundError:
        # macOS doesn't support abstract filenames with the leading NUL byte
        pass


async def test_interrupted_by_close() -> None:
    a_stdlib, b_stdlib = stdlib_socket.socketpair()
    with a_stdlib, b_stdlib:
        a_stdlib.setblocking(False)

        data = b"x" * 99999

        try:
            while True:
                a_stdlib.send(data)
        except BlockingIOError:
            pass

        a = tsocket.from_stdlib_socket(a_stdlib)

        async def sender() -> None:
            with pytest.raises(_core.ClosedResourceError):
                await a.send(data)

        async def receiver() -> None:
            with pytest.raises(_core.ClosedResourceError):
                await a.recv(1)

        async with _core.open_nursery() as nursery:
            nursery.start_soon(sender)
            nursery.start_soon(receiver)
            await wait_all_tasks_blocked()
            a.close()


async def test_many_sockets() -> None:
    total = 5000  # Must be more than MAX_AFD_GROUP_SIZE
    sockets = []
    # Open at most <total> socket pairs
    for opened in range(0, total, 2):
        try:
            a, b = stdlib_socket.socketpair()
        except OSError as exc:  # pragma: no cover
            # Semi-expecting following errors (sockets are files):
            # EMFILE: "Too many open files" (reached kernel cap)
            # ENFILE: "File table overflow" (beyond kernel cap)
            assert exc.errno in (errno.EMFILE, errno.ENFILE)  # noqa: PT017
            print(f"Unable to open more than {opened} sockets.")
            # Stop opening any more sockets if too many are open
            break
        sockets += [a, b]
    async with _core.open_nursery() as nursery:
        for socket in sockets:
            nursery.start_soon(_core.wait_readable, socket)
        await _core.wait_all_tasks_blocked()
        nursery.cancel_scope.cancel()
    for socket in sockets:
        socket.close()<|MERGE_RESOLUTION|>--- conflicted
+++ resolved
@@ -8,11 +8,7 @@
 import tempfile
 from pathlib import Path
 from socket import AddressFamily, SocketKind
-<<<<<<< HEAD
-from typing import TYPE_CHECKING, Any, Union
-=======
 from typing import TYPE_CHECKING, Union, cast
->>>>>>> c7801ae1
 
 import attrs
 import pytest
@@ -75,26 +71,15 @@
     # get a normalized getaddrinfo argument tuple
     def _frozenbind(
         self,
-<<<<<<< HEAD
-        host: bytes | str | None,
-        port: bytes | str | int | None,
-=======
         host: str | bytes | None,
         port: str | bytes | int | None,
->>>>>>> c7801ae1
         family: int = 0,
         type: int = 0,
         proto: int = 0,
         flags: int = 0,
-<<<<<<< HEAD
-    ) -> tuple[Any, ...]:
+    ) -> GetAddrInfoArgs:
         sig = inspect.signature(self._orig_getaddrinfo)
         bound = sig.bind(host, port, family=family, type=type, proto=proto, flags=flags)
-=======
-    ) -> GetAddrInfoArgs:
-        sig = inspect.signature(self._orig_getaddrinfo)
-        bound = sig.bind(host, port, family, type, proto, flags)
->>>>>>> c7801ae1
         bound.apply_defaults()
         frozenbound = bound.args
         assert not bound.kwargs
@@ -103,19 +88,13 @@
     def set(
         self,
         response: GetAddrInfoResponse | str,
-<<<<<<< HEAD
-        host: bytes | str | None,
-        port: bytes | str | int | None,
-=======
         host: str | bytes | None,
         port: str | bytes | int | None,
->>>>>>> c7801ae1
         family: int = 0,
         type: int = 0,
         proto: int = 0,
         flags: int = 0,
     ) -> None:
-<<<<<<< HEAD
         self._responses[
             self._frozenbind(
                 host,
@@ -129,52 +108,19 @@
 
     def getaddrinfo(
         self,
-        host: bytes | str | None,
-        port: bytes | str | int | None,
-=======
-        self._responses[self._frozenbind(host, port, family, type, proto, flags)] = (
-            response
-        )
-
-    def getaddrinfo(
-        self,
         host: str | bytes | None,
         port: str | bytes | int | None,
->>>>>>> c7801ae1
         family: int = 0,
         type: int = 0,
         proto: int = 0,
         flags: int = 0,
     ) -> GetAddrInfoResponse | str:
-<<<<<<< HEAD
-        bound = self._frozenbind(
-            host,
-            port,
-            family=family,
-            type=type,
-            proto=proto,
-            flags=flags,
-        )
-        self.record.append(bound)
-        if bound in self._responses:
-            return self._responses[bound]
-        elif bound[-1] & stdlib_socket.AI_NUMERICHOST:
-            return self._orig_getaddrinfo(
-                host,
-                port,
-                family=family,
-                type=type,
-                proto=proto,
-                flags=flags,
-            )
-=======
         bound = self._frozenbind(host, port, family, type, proto, flags)
         self.record.append(bound)
         if bound in self._responses:
             return self._responses[bound]
         elif flags & stdlib_socket.AI_NUMERICHOST:
             return self._orig_getaddrinfo(host, port, family, type, proto, flags)
->>>>>>> c7801ae1
         else:
             raise RuntimeError(f"gai called with unexpected arguments {bound}")
 
@@ -700,13 +646,8 @@
                     | tuple[str, str, int]
                     | tuple[str, str, int, int]
                 ),
-<<<<<<< HEAD
-            ) -> AddressFormat:
-                return await sock._resolve_address_nocp(
-=======
             ) -> tuple[str | int, ...]:
                 value = await sock._resolve_address_nocp(
->>>>>>> c7801ae1
                     args,
                     local=local,  # noqa: B023  # local is not bound in function definition
                 )
@@ -906,14 +847,10 @@
             # nose -- and then swap it back out again before we hit
             # wait_socket_writable, which insists on a real socket.
             class CancelSocket(stdlib_socket.socket):
-<<<<<<< HEAD
-                def connect(self, *args: AddressFormat) -> None:
-=======
                 def connect(
                     self,
                     address: AddressFormat,
                 ) -> None:
->>>>>>> c7801ae1
                     # accessing private method only available in _SocketType
                     assert isinstance(sock, _SocketType)
 
@@ -923,11 +860,7 @@
                         self.family,
                         self.type,
                     )
-<<<<<<< HEAD
-                    sock._sock.connect(*args)
-=======
                     sock._sock.connect(address)
->>>>>>> c7801ae1
                     # If connect *doesn't* raise, then pretend it did
                     raise BlockingIOError  # pragma: no cover
 
@@ -974,15 +907,9 @@
         with tsocket.socket() as sock:
 
             async def _resolve_address_nocp(
-<<<<<<< HEAD
-                self: _SocketType,
-                *args: AddressFormat,
-                **kwargs: bool,
-=======
                 address: AddressFormat,
                 *,
                 local: bool,
->>>>>>> c7801ae1
             ) -> None:
                 assert address == ""
                 assert not local
