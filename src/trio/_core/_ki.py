from __future__ import annotations

import signal
import sys
import types
import weakref
from typing import TYPE_CHECKING, Generic, Protocol, TypeVar

import attrs

from .._util import is_main_thread
from ._run_context import GLOBAL_RUN_CONTEXT

if TYPE_CHECKING:
    import types
    from collections.abc import Callable

    from typing_extensions import Self, TypeGuard
# In ordinary single-threaded Python code, when you hit control-C, it raises
# an exception and automatically does all the regular unwinding stuff.
#
# In Trio code, we would like hitting control-C to raise an exception and
# automatically do all the regular unwinding stuff. In particular, we would
# like to maintain our invariant that all tasks always run to completion (one
# way or another), by unwinding all of them.
#
# But it's basically impossible to write the core task running code in such a
# way that it can maintain this invariant in the face of KeyboardInterrupt
# exceptions arising at arbitrary bytecode positions. Similarly, if a
# KeyboardInterrupt happened at the wrong moment inside pretty much any of our
# inter-task synchronization or I/O primitives, then the system state could
# get corrupted and prevent our being able to clean up properly.
#
# So, we need a way to defer KeyboardInterrupt processing from these critical
# sections.
#
# Things that don't work:
#
# - Listen for SIGINT and process it in a system task: works fine for
#   well-behaved programs that regularly pass through the event loop, but if
#   user-code goes into an infinite loop then it can't be interrupted. Which
#   is unfortunate, since dealing with infinite loops is what
#   KeyboardInterrupt is for!
#
# - Use pthread_sigmask to disable signal delivery during critical section:
#   (a) windows has no pthread_sigmask, (b) python threads start with all
#   signals unblocked, so if there are any threads around they'll receive the
#   signal and then tell the main thread to run the handler, even if the main
#   thread has that signal blocked.
#
# - Install a signal handler which checks a global variable to decide whether
#   to raise the exception immediately (if we're in a non-critical section),
#   or to schedule it on the event loop (if we're in a critical section). The
#   problem here is that it's impossible to transition safely out of user code:
#
#     with keyboard_interrupt_enabled:
#         msg = coro.send(value)
#
#   If this raises a KeyboardInterrupt, it might be because the coroutine got
#   interrupted and has unwound... or it might be the KeyboardInterrupt
#   arrived just *after* 'send' returned, so the coroutine is still running,
#   but we just lost the message it sent. (And worse, in our actual task
#   runner, the send is hidden inside a utility function etc.)
#
# Solution:
#
# Mark *stack frames* as being interrupt-safe or interrupt-unsafe, and from
# the signal handler check which kind of frame we're currently in when
# deciding whether to raise or schedule the exception.
#
# There are still some cases where this can fail, like if someone hits
# control-C while the process is in the event loop, and then it immediately
# enters an infinite loop in user code. In this case the user has to hit
# control-C a second time. And of course if the user code is written so that
# it doesn't actually exit after a task crashes and everything gets cancelled,
# then there's not much to be done. (Hitting control-C repeatedly might help,
# but in general the solution is to kill the process some other way, just like
# for any Python program that's written to catch and ignore
# KeyboardInterrupt.)

_T = TypeVar("_T")


class _IdRef(weakref.ref[_T]):
    __slots__ = ("_hash",)
    _hash: int

    def __new__(
        cls,
        ob: _T,
        callback: Callable[[Self], object] | None = None,
        /,
    ) -> Self:
        self: Self = weakref.ref.__new__(cls, ob, callback)
        self._hash = object.__hash__(ob)
        return self

    def __eq__(self, other: object) -> bool:
        if self is other:
            return True

        if not isinstance(other, _IdRef):
            return NotImplemented

        my_obj = None
        try:
            my_obj = self()
            return my_obj is not None and my_obj is other()
        finally:
            del my_obj

    # we're overriding a builtin so we do need this
    def __ne__(self, other: object) -> bool:
        return not self == other

    def __hash__(self) -> int:
        return self._hash


_KT = TypeVar("_KT")
_VT = TypeVar("_VT")


# see also: https://github.com/python/cpython/issues/88306
class WeakKeyIdentityDictionary(Generic[_KT, _VT]):
    def __init__(self) -> None:
        self._data: dict[_IdRef[_KT], _VT] = {}

        def remove(
            k: _IdRef[_KT],
            selfref: weakref.ref[
                WeakKeyIdentityDictionary[_KT, _VT]
            ] = weakref.ref(  # noqa: B008  # function-call-in-default-argument
                self,
            ),
        ) -> None:
            self = selfref()
            if self is not None:
                try:  # noqa: SIM105 # supressible-exception
                    del self._data[k]
                except KeyError:
                    pass

        self._remove = remove

    def __getitem__(self, k: _KT) -> _VT:
        return self._data[_IdRef(k)]

    def __setitem__(self, k: _KT, v: _VT) -> None:
        self._data[_IdRef(k, self._remove)] = v


_CODE_KI_PROTECTION_STATUS_WMAP: WeakKeyIdentityDictionary[
    types.CodeType,
    bool,
] = WeakKeyIdentityDictionary()


# This is to support the async_generator package necessary for aclosing on <3.10
# functions decorated @async_generator are given this magic property that's a
# reference to the object itself
# see python-trio/async_generator/async_generator/_impl.py
def legacy_isasyncgenfunction(
    obj: object,
) -> TypeGuard[Callable[..., types.AsyncGeneratorType[object, object]]]:
    return getattr(obj, "_async_gen_function", None) == id(obj)


# NB: according to the signal.signal docs, 'frame' can be None on entry to
# this function:
def ki_protection_enabled(frame: types.FrameType | None) -> bool:
    try:
        task = GLOBAL_RUN_CONTEXT.task
    except AttributeError:
        task_ki_protected = False
        task_frame = None
    else:
        task_ki_protected = task._ki_protected
        task_frame = task.coro.cr_frame

    while frame is not None:
        try:
            v = _CODE_KI_PROTECTION_STATUS_WMAP[frame.f_code]
        except KeyError:
            pass
        else:
            return bool(v)
        if frame.f_code.co_name == "__del__":
            return True
        if frame is task_frame:
            return task_ki_protected
        frame = frame.f_back
    return True


def currently_ki_protected() -> bool:
    r"""Check whether the calling code has :exc:`KeyboardInterrupt` protection
    enabled.

    It's surprisingly easy to think that one's :exc:`KeyboardInterrupt`
    protection is enabled when it isn't, or vice-versa. This function tells
    you what Trio thinks of the matter, which makes it useful for ``assert``\s
    and unit tests.

    Returns:
      bool: True if protection is enabled, and False otherwise.

    """
    return ki_protection_enabled(sys._getframe())


class _SupportsCode(Protocol):
    __code__: types.CodeType


<<<<<<< HEAD
def _ki_protection_decorator(
    enabled: bool,
) -> Callable[[Callable[ArgsT, RetT]], Callable[ArgsT, RetT]]:
    # The "ignore[return-value]" below is because the inspect functions cast away the
    # original return type of fn, making it just CoroutineType[Any, Any, Any] etc.
    # ignore[misc] is because @wraps() is passed a callable with Any in the return type.
    def decorator(fn: Callable[ArgsT, RetT]) -> Callable[ArgsT, RetT]:
        # In some version of Python, isgeneratorfunction returns true for
        # coroutine functions, so we have to check for coroutine functions
        # first.
        if inspect.iscoroutinefunction(fn):

            @wraps(fn)
            def wrapper(*args: ArgsT.args, **kwargs: ArgsT.kwargs) -> RetT:  # type: ignore[misc]
                # See the comment for regular generators below
                coro = fn(*args, **kwargs)
                assert coro.cr_frame is not None, "Coroutine frame should exist"
                coro.cr_frame.f_locals[LOCALS_KEY_KI_PROTECTION_ENABLED] = enabled
                return coro  # type: ignore[return-value]

            return wrapper
        if inspect.isgeneratorfunction(fn):

            @wraps(fn)
            def wrapper(*args: ArgsT.args, **kwargs: ArgsT.kwargs) -> RetT:  # type: ignore[misc]
                # It's important that we inject this directly into the
                # generator's locals, as opposed to setting it here and then
                # doing 'yield from'. The reason is, if a generator is
                # throw()n into, then it may magically pop to the top of the
                # stack. And @contextmanager generators in particular are a
                # case where we often want KI protection, and which are often
                # thrown into! See:
                #     https://bugs.python.org/issue29590
                gen = fn(*args, **kwargs)
                gen.gi_frame.f_locals[LOCALS_KEY_KI_PROTECTION_ENABLED] = enabled
                return gen  # type: ignore[return-value]

            return wrapper
        if inspect.isasyncgenfunction(fn) or legacy_isasyncgenfunction(fn):

            @wraps(fn)  # type: ignore[arg-type]
            def wrapper(*args: ArgsT.args, **kwargs: ArgsT.kwargs) -> RetT:  # type: ignore[misc]
                # See the comment for regular generators above
                agen = fn(*args, **kwargs)
                agen.ag_frame.f_locals[LOCALS_KEY_KI_PROTECTION_ENABLED] = enabled
                return agen  # type: ignore[return-value]

            return wrapper

        @wraps(fn)
        def wrapper_(*args: ArgsT.args, **kwargs: ArgsT.kwargs) -> RetT:
            sys._getframe().f_locals[LOCALS_KEY_KI_PROTECTION_ENABLED] = enabled
            return fn(*args, **kwargs)

        return wrapper_
=======
_T_supports_code = TypeVar("_T_supports_code", bound=_SupportsCode)

>>>>>>> c4c8ce41

def enable_ki_protection(f: _T_supports_code, /) -> _T_supports_code:
    """Decorator to enable KI protection."""
    orig = f

    if legacy_isasyncgenfunction(f):
        f = f.__wrapped__  # type: ignore

    _CODE_KI_PROTECTION_STATUS_WMAP[f.__code__] = True
    return orig


def disable_ki_protection(f: _T_supports_code, /) -> _T_supports_code:
    """Decorator to disable KI protection."""
    orig = f

    if legacy_isasyncgenfunction(f):
        f = f.__wrapped__  # type: ignore

    _CODE_KI_PROTECTION_STATUS_WMAP[f.__code__] = False
    return orig


@attrs.define(slots=False)
class KIManager:
    handler: Callable[[int, types.FrameType | None], None] | None = None

    def install(
        self,
        deliver_cb: Callable[[], object],
        restrict_keyboard_interrupt_to_checkpoints: bool,
    ) -> None:
        assert self.handler is None
        if (
            not is_main_thread()
            or signal.getsignal(signal.SIGINT) != signal.default_int_handler
        ):
            return

        def handler(signum: int, frame: types.FrameType | None) -> None:
            assert signum == signal.SIGINT
            protection_enabled = ki_protection_enabled(frame)
            if protection_enabled or restrict_keyboard_interrupt_to_checkpoints:
                deliver_cb()
            else:
                raise KeyboardInterrupt

        self.handler = handler
        signal.signal(signal.SIGINT, handler)

    def close(self) -> None:
        if self.handler is not None:
            if signal.getsignal(signal.SIGINT) is self.handler:
                signal.signal(signal.SIGINT, signal.default_int_handler)
            self.handler = None<|MERGE_RESOLUTION|>--- conflicted
+++ resolved
@@ -213,66 +213,8 @@
     __code__: types.CodeType
 
 
-<<<<<<< HEAD
-def _ki_protection_decorator(
-    enabled: bool,
-) -> Callable[[Callable[ArgsT, RetT]], Callable[ArgsT, RetT]]:
-    # The "ignore[return-value]" below is because the inspect functions cast away the
-    # original return type of fn, making it just CoroutineType[Any, Any, Any] etc.
-    # ignore[misc] is because @wraps() is passed a callable with Any in the return type.
-    def decorator(fn: Callable[ArgsT, RetT]) -> Callable[ArgsT, RetT]:
-        # In some version of Python, isgeneratorfunction returns true for
-        # coroutine functions, so we have to check for coroutine functions
-        # first.
-        if inspect.iscoroutinefunction(fn):
-
-            @wraps(fn)
-            def wrapper(*args: ArgsT.args, **kwargs: ArgsT.kwargs) -> RetT:  # type: ignore[misc]
-                # See the comment for regular generators below
-                coro = fn(*args, **kwargs)
-                assert coro.cr_frame is not None, "Coroutine frame should exist"
-                coro.cr_frame.f_locals[LOCALS_KEY_KI_PROTECTION_ENABLED] = enabled
-                return coro  # type: ignore[return-value]
-
-            return wrapper
-        if inspect.isgeneratorfunction(fn):
-
-            @wraps(fn)
-            def wrapper(*args: ArgsT.args, **kwargs: ArgsT.kwargs) -> RetT:  # type: ignore[misc]
-                # It's important that we inject this directly into the
-                # generator's locals, as opposed to setting it here and then
-                # doing 'yield from'. The reason is, if a generator is
-                # throw()n into, then it may magically pop to the top of the
-                # stack. And @contextmanager generators in particular are a
-                # case where we often want KI protection, and which are often
-                # thrown into! See:
-                #     https://bugs.python.org/issue29590
-                gen = fn(*args, **kwargs)
-                gen.gi_frame.f_locals[LOCALS_KEY_KI_PROTECTION_ENABLED] = enabled
-                return gen  # type: ignore[return-value]
-
-            return wrapper
-        if inspect.isasyncgenfunction(fn) or legacy_isasyncgenfunction(fn):
-
-            @wraps(fn)  # type: ignore[arg-type]
-            def wrapper(*args: ArgsT.args, **kwargs: ArgsT.kwargs) -> RetT:  # type: ignore[misc]
-                # See the comment for regular generators above
-                agen = fn(*args, **kwargs)
-                agen.ag_frame.f_locals[LOCALS_KEY_KI_PROTECTION_ENABLED] = enabled
-                return agen  # type: ignore[return-value]
-
-            return wrapper
-
-        @wraps(fn)
-        def wrapper_(*args: ArgsT.args, **kwargs: ArgsT.kwargs) -> RetT:
-            sys._getframe().f_locals[LOCALS_KEY_KI_PROTECTION_ENABLED] = enabled
-            return fn(*args, **kwargs)
-
-        return wrapper_
-=======
 _T_supports_code = TypeVar("_T_supports_code", bound=_SupportsCode)
 
->>>>>>> c4c8ce41
 
 def enable_ki_protection(f: _T_supports_code, /) -> _T_supports_code:
     """Decorator to enable KI protection."""
