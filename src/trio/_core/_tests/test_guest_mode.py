from __future__ import annotations

import asyncio
import contextlib
import queue
import signal
import socket
import sys
import threading
import time
import traceback
import warnings
<<<<<<< HEAD
import weakref
=======
from collections.abc import AsyncGenerator, Awaitable, Callable
>>>>>>> 21ea2572
from functools import partial
from math import inf
from typing import (
    TYPE_CHECKING,
    Any,
    NoReturn,
    TypeVar,
)

import pytest
import sniffio
from outcome import Outcome

import trio
import trio.testing
from trio.abc import Instrument

from ..._util import signal_raise
from .tutil import gc_collect_harder, restore_unraisablehook

if TYPE_CHECKING:
    from typing_extensions import TypeAlias

    from trio._channel import MemorySendChannel

T = TypeVar("T")
InHost: TypeAlias = Callable[[object], None]


# The simplest possible "host" loop.
# Nice features:
# - we can run code "outside" of trio using the schedule function passed to
#   our main
# - final result is returned
# - any unhandled exceptions cause an immediate crash
def trivial_guest_run(
    trio_fn: Callable[..., Awaitable[T]],
    *,
    in_host_after_start: Callable[[], None] | None = None,
    **start_guest_run_kwargs: Any,
) -> T:
    todo: queue.Queue[tuple[str, Outcome[T] | Callable[..., object]]] = queue.Queue()

    host_thread = threading.current_thread()

    def run_sync_soon_threadsafe(fn: Callable[[], object]) -> None:
        nonlocal todo
        if host_thread is threading.current_thread():  # pragma: no cover
            crash = partial(
                pytest.fail,
                "run_sync_soon_threadsafe called from host thread",
            )
            todo.put(("run", crash))
        todo.put(("run", fn))

    def run_sync_soon_not_threadsafe(fn: Callable[[], object]) -> None:
        nonlocal todo
        if host_thread is not threading.current_thread():  # pragma: no cover
            crash = partial(
                pytest.fail,
                "run_sync_soon_not_threadsafe called from worker thread",
            )
            todo.put(("run", crash))
        todo.put(("run", fn))

    def done_callback(outcome: Outcome[T]) -> None:
        nonlocal todo
        todo.put(("unwrap", outcome))

    trio.lowlevel.start_guest_run(
        trio_fn,
        run_sync_soon_not_threadsafe,
        run_sync_soon_threadsafe=run_sync_soon_threadsafe,
        run_sync_soon_not_threadsafe=run_sync_soon_not_threadsafe,
        done_callback=done_callback,
        **start_guest_run_kwargs,
    )
    if in_host_after_start is not None:
        in_host_after_start()

    try:
        while True:
            op, obj = todo.get()
            if op == "run":
                assert not isinstance(obj, Outcome)
                obj()
            elif op == "unwrap":
                assert isinstance(obj, Outcome)
                return obj.unwrap()
            else:  # pragma: no cover
                raise NotImplementedError(f"{op!r} not handled")
    finally:
        # Make sure that exceptions raised here don't capture these, so that
        # if an exception does cause us to abandon a run then the Trio state
        # has a chance to be GC'ed and warn about it.
        del todo, run_sync_soon_threadsafe, done_callback


def test_guest_trivial() -> None:
    async def trio_return(in_host: InHost) -> str:
        await trio.lowlevel.checkpoint()
        return "ok"

    assert trivial_guest_run(trio_return) == "ok"

    async def trio_fail(in_host: InHost) -> NoReturn:
        raise KeyError("whoopsiedaisy")

    with pytest.raises(KeyError, match="whoopsiedaisy"):
        trivial_guest_run(trio_fail)


def test_guest_can_do_io() -> None:
    async def trio_main(in_host: InHost) -> None:
        record = []
        a, b = trio.socket.socketpair()
        with a, b:
            async with trio.open_nursery() as nursery:

                async def do_receive() -> None:
                    record.append(await a.recv(1))

                nursery.start_soon(do_receive)
                await trio.testing.wait_all_tasks_blocked()

                await b.send(b"x")

        assert record == [b"x"]

    trivial_guest_run(trio_main)


def test_guest_is_initialized_when_start_returns() -> None:
    trio_token = None
    record = []

    async def trio_main(in_host: InHost) -> str:
        record.append("main task ran")
        await trio.lowlevel.checkpoint()
        assert trio.lowlevel.current_trio_token() is trio_token
        return "ok"

    def after_start() -> None:
        # We should get control back before the main task executes any code
        assert record == []

        nonlocal trio_token
        trio_token = trio.lowlevel.current_trio_token()
        trio_token.run_sync_soon(record.append, "run_sync_soon cb ran")

        @trio.lowlevel.spawn_system_task
        async def early_task() -> None:
            record.append("system task ran")
            await trio.lowlevel.checkpoint()

    res = trivial_guest_run(trio_main, in_host_after_start=after_start)
    assert res == "ok"
    assert set(record) == {"system task ran", "main task ran", "run_sync_soon cb ran"}

    class BadClock:
        def start_clock(self) -> NoReturn:
            raise ValueError("whoops")

    def after_start_never_runs() -> None:  # pragma: no cover
        pytest.fail("shouldn't get here")

    # Errors during initialization (which can only be TrioInternalErrors)
    # are raised out of start_guest_run, not out of the done_callback
    with pytest.raises(trio.TrioInternalError):
        trivial_guest_run(
            trio_main,
            clock=BadClock(),
            in_host_after_start=after_start_never_runs,
        )


def test_host_can_directly_wake_trio_task() -> None:
    async def trio_main(in_host: InHost) -> str:
        ev = trio.Event()
        in_host(ev.set)
        await ev.wait()
        return "ok"

    assert trivial_guest_run(trio_main) == "ok"


def test_host_altering_deadlines_wakes_trio_up() -> None:
    def set_deadline(cscope: trio.CancelScope, new_deadline: float) -> None:
        cscope.deadline = new_deadline

    async def trio_main(in_host: InHost) -> str:
        with trio.CancelScope() as cscope:
            in_host(lambda: set_deadline(cscope, -inf))
            await trio.sleep_forever()
        assert cscope.cancelled_caught

        with trio.CancelScope() as cscope:
            # also do a change that doesn't affect the next deadline, just to
            # exercise that path
            in_host(lambda: set_deadline(cscope, 1e6))
            in_host(lambda: set_deadline(cscope, -inf))
            await trio.sleep(999)
        assert cscope.cancelled_caught

        return "ok"

    assert trivial_guest_run(trio_main) == "ok"


def test_guest_mode_sniffio_integration() -> None:
    current_async_library = sniffio.current_async_library
    sniffio_library = sniffio.thread_local

    async def trio_main(in_host: InHost) -> str:
        async def synchronize() -> None:
            """Wait for all in_host() calls issued so far to complete."""
            evt = trio.Event()
            in_host(evt.set)
            await evt.wait()

        # Host and guest have separate sniffio_library contexts
        in_host(partial(setattr, sniffio_library, "name", "nullio"))
        await synchronize()
        assert current_async_library() == "trio"

        record = []
        in_host(lambda: record.append(current_async_library()))
        await synchronize()
        assert record == ["nullio"]
        assert current_async_library() == "trio"

        return "ok"

    try:
        assert trivial_guest_run(trio_main) == "ok"
    finally:
        sniffio_library.name = None


def test_warn_set_wakeup_fd_overwrite() -> None:
    assert signal.set_wakeup_fd(-1) == -1

    async def trio_main(in_host: InHost) -> str:
        return "ok"

    a, b = socket.socketpair()
    with a, b:
        a.setblocking(False)

        # Warn if there's already a wakeup fd
        signal.set_wakeup_fd(a.fileno())
        try:
            with pytest.warns(RuntimeWarning, match="signal handling code.*collided"):
                assert trivial_guest_run(trio_main) == "ok"
        finally:
            assert signal.set_wakeup_fd(-1) == a.fileno()

        signal.set_wakeup_fd(a.fileno())
        try:
            with pytest.warns(RuntimeWarning, match="signal handling code.*collided"):
                assert (
                    trivial_guest_run(trio_main, host_uses_signal_set_wakeup_fd=False)
                    == "ok"
                )
        finally:
            assert signal.set_wakeup_fd(-1) == a.fileno()

        # Don't warn if there isn't already a wakeup fd
        with warnings.catch_warnings():
            warnings.simplefilter("error")
            assert trivial_guest_run(trio_main) == "ok"

        with warnings.catch_warnings():
            warnings.simplefilter("error")
            assert (
                trivial_guest_run(trio_main, host_uses_signal_set_wakeup_fd=True)
                == "ok"
            )

        # If there's already a wakeup fd, but we've been told to trust it,
        # then it's left alone and there's no warning
        signal.set_wakeup_fd(a.fileno())
        try:

            async def trio_check_wakeup_fd_unaltered(in_host: InHost) -> str:
                fd = signal.set_wakeup_fd(-1)
                assert fd == a.fileno()
                signal.set_wakeup_fd(fd)
                return "ok"

            with warnings.catch_warnings():
                warnings.simplefilter("error")
                assert (
                    trivial_guest_run(
                        trio_check_wakeup_fd_unaltered,
                        host_uses_signal_set_wakeup_fd=True,
                    )
                    == "ok"
                )
        finally:
            assert signal.set_wakeup_fd(-1) == a.fileno()


def test_host_wakeup_doesnt_trigger_wait_all_tasks_blocked() -> None:
    # This is designed to hit the branch in unrolled_run where:
    #   idle_primed=True
    #   runner.runq is empty
    #   events is Truth-y
    # ...and confirm that in this case, wait_all_tasks_blocked does not get
    # triggered.
    def set_deadline(cscope: trio.CancelScope, new_deadline: float) -> None:
        print(f"setting deadline {new_deadline}")
        cscope.deadline = new_deadline

    async def trio_main(in_host: InHost) -> str:
        async def sit_in_wait_all_tasks_blocked(watb_cscope: trio.CancelScope) -> None:
            with watb_cscope:
                # Overall point of this test is that this
                # wait_all_tasks_blocked should *not* return normally, but
                # only by cancellation.
                await trio.testing.wait_all_tasks_blocked(cushion=9999)
                raise AssertionError(  # pragma: no cover
                    "wait_all_tasks_blocked should *not* return normally, "
                    "only by cancellation.",
                )
            assert watb_cscope.cancelled_caught

        async def get_woken_by_host_deadline(watb_cscope: trio.CancelScope) -> None:
            with trio.CancelScope() as cscope:
                print("scheduling stuff to happen")

                # Altering the deadline from the host, to something in the
                # future, will cause the run loop to wake up, but then
                # discover that there is nothing to do and go back to sleep.
                # This should *not* trigger wait_all_tasks_blocked.
                #
                # So the 'before_io_wait' here will wait until we're blocking
                # with the wait_all_tasks_blocked primed, and then schedule a
                # deadline change. The critical test is that this should *not*
                # wake up 'sit_in_wait_all_tasks_blocked'.
                #
                # The after we've had a chance to wake up
                # 'sit_in_wait_all_tasks_blocked', we want the test to
                # actually end. So in after_io_wait we schedule a second host
                # call to tear things down.
                class InstrumentHelper(Instrument):
                    def __init__(self) -> None:
                        self.primed = False

                    def before_io_wait(self, timeout: float) -> None:
                        print(f"before_io_wait({timeout})")
                        if timeout == 9999:  # pragma: no branch
                            assert not self.primed
                            in_host(lambda: set_deadline(cscope, 1e9))
                            self.primed = True

                    def after_io_wait(self, timeout: float) -> None:
                        if self.primed:  # pragma: no branch
                            print("instrument triggered")
                            in_host(lambda: cscope.cancel())
                            trio.lowlevel.remove_instrument(self)

                trio.lowlevel.add_instrument(InstrumentHelper())
                await trio.sleep_forever()
            assert cscope.cancelled_caught
            watb_cscope.cancel()

        async with trio.open_nursery() as nursery:
            watb_cscope = trio.CancelScope()
            nursery.start_soon(sit_in_wait_all_tasks_blocked, watb_cscope)
            await trio.testing.wait_all_tasks_blocked()
            nursery.start_soon(get_woken_by_host_deadline, watb_cscope)

        return "ok"

    assert trivial_guest_run(trio_main) == "ok"


@restore_unraisablehook()
def test_guest_warns_if_abandoned() -> None:
    # This warning is emitted from the garbage collector. So we have to make
    # sure that our abandoned run is garbage. The easiest way to do this is to
    # put it into a function, so that we're sure all the local state,
    # traceback frames, etc. are garbage once it returns.
    def do_abandoned_guest_run() -> None:
        async def abandoned_main(in_host: InHost) -> None:
            in_host(lambda: 1 / 0)
            while True:
                await trio.lowlevel.checkpoint()

        with pytest.raises(ZeroDivisionError):
            trivial_guest_run(abandoned_main)

    with pytest.warns(RuntimeWarning, match="Trio guest run got abandoned"):
        do_abandoned_guest_run()
        gc_collect_harder()

        # If you have problems some day figuring out what's holding onto a
        # reference to the unrolled_run generator and making this test fail,
        # then this might be useful to help track it down. (It assumes you
        # also hack start_guest_run so that it does 'global W; W =
        # weakref(unrolled_run_gen)'.)
        #
        # import gc
        # print(trio._core._run.W)
        # targets = [trio._core._run.W()]
        # for i in range(15):
        #     new_targets = []
        #     for target in targets:
        #         new_targets += gc.get_referrers(target)
        #         new_targets.remove(targets)
        #     print("#####################")
        #     print(f"depth {i}: {len(new_targets)}")
        #     print(new_targets)
        #     targets = new_targets

        with pytest.raises(RuntimeError):
            trio.current_time()


def aiotrio_run(
    trio_fn: Callable[..., Awaitable[T]],
    *,
    pass_not_threadsafe: bool = True,
    **start_guest_run_kwargs: Any,
) -> T:
    loop = asyncio.new_event_loop()

    async def aio_main() -> T:
        trio_done_fut: asyncio.Future[Outcome[T]] = loop.create_future()

        def trio_done_callback(main_outcome: Outcome[T]) -> None:
            print(f"trio_fn finished: {main_outcome!r}")
            trio_done_fut.set_result(main_outcome)

        if pass_not_threadsafe:
            start_guest_run_kwargs["run_sync_soon_not_threadsafe"] = loop.call_soon

        trio.lowlevel.start_guest_run(
            trio_fn,
            run_sync_soon_threadsafe=loop.call_soon_threadsafe,
            done_callback=trio_done_callback,
            **start_guest_run_kwargs,
        )

        return (await trio_done_fut).unwrap()

    try:
        # can't use asyncio.run because that fails on Windows (3.8, x64, with
        # Komodia LSP)
        return loop.run_until_complete(aio_main())
    finally:
        loop.close()


def test_guest_mode_on_asyncio() -> None:
    async def trio_main() -> str:
        print("trio_main!")

        to_trio, from_aio = trio.open_memory_channel[int](float("inf"))
        from_trio: asyncio.Queue[int] = asyncio.Queue()

        aio_task = asyncio.ensure_future(aio_pingpong(from_trio, to_trio))

        # Make sure we have at least one tick where we don't need to go into
        # the thread
        await trio.lowlevel.checkpoint()

        from_trio.put_nowait(0)

        async for n in from_aio:
            print(f"trio got: {n}")
            from_trio.put_nowait(n + 1)
            if n >= 10:
                aio_task.cancel()
                return "trio-main-done"

        raise AssertionError("should never be reached")  # pragma: no cover

    async def aio_pingpong(
        from_trio: asyncio.Queue[int],
        to_trio: MemorySendChannel[int],
    ) -> None:
        print("aio_pingpong!")

        try:
            while True:
                n = await from_trio.get()
                print(f"aio got: {n}")
                to_trio.send_nowait(n + 1)
        except asyncio.CancelledError:
            raise
        except:  # pragma: no cover
            traceback.print_exc()
            raise

    assert (
        aiotrio_run(
            trio_main,
            # Not all versions of asyncio we test on can actually be trusted,
            # but this test doesn't care about signal handling, and it's
            # easier to just avoid the warnings.
            host_uses_signal_set_wakeup_fd=True,
        )
        == "trio-main-done"
    )

    assert (
        aiotrio_run(
            trio_main,
            # Also check that passing only call_soon_threadsafe works, via the
            # fallback path where we use it for everything.
            pass_not_threadsafe=False,
            host_uses_signal_set_wakeup_fd=True,
        )
        == "trio-main-done"
    )


def test_guest_mode_internal_errors(
    monkeypatch: pytest.MonkeyPatch,
    recwarn: pytest.WarningsRecorder,
) -> None:
    with monkeypatch.context() as m:

        async def crash_in_run_loop(in_host: InHost) -> None:
            m.setattr("trio._core._run.GLOBAL_RUN_CONTEXT.runner.runq", "HI")
            await trio.sleep(1)

        with pytest.raises(trio.TrioInternalError):
            trivial_guest_run(crash_in_run_loop)

    with monkeypatch.context() as m:

        async def crash_in_io(in_host: InHost) -> None:
            m.setattr("trio._core._run.TheIOManager.get_events", None)
            await trio.lowlevel.checkpoint()

        with pytest.raises(trio.TrioInternalError):
            trivial_guest_run(crash_in_io)

    with monkeypatch.context() as m:

        async def crash_in_worker_thread_io(in_host: InHost) -> None:
            t = threading.current_thread()
            old_get_events = trio._core._run.TheIOManager.get_events

            def bad_get_events(*args: Any) -> object:
                if threading.current_thread() is not t:
                    raise ValueError("oh no!")
                else:
                    return old_get_events(*args)

            m.setattr("trio._core._run.TheIOManager.get_events", bad_get_events)

            await trio.sleep(1)

        with pytest.raises(trio.TrioInternalError):
            trivial_guest_run(crash_in_worker_thread_io)

    gc_collect_harder()


def test_guest_mode_ki() -> None:
    assert signal.getsignal(signal.SIGINT) is signal.default_int_handler

    # Check SIGINT in Trio func and in host func
    async def trio_main(in_host: InHost) -> None:
        with pytest.raises(KeyboardInterrupt):
            signal_raise(signal.SIGINT)

        # Host SIGINT should get injected into Trio
        in_host(partial(signal_raise, signal.SIGINT))
        await trio.sleep(10)

    with pytest.raises(KeyboardInterrupt) as excinfo:
        trivial_guest_run(trio_main)
    assert excinfo.value.__context__ is None
    # Signal handler should be restored properly on exit
    assert signal.getsignal(signal.SIGINT) is signal.default_int_handler

    # Also check chaining in the case where KI is injected after main exits
    final_exc = KeyError("whoa")

    async def trio_main_raising(in_host: InHost) -> NoReturn:
        in_host(partial(signal_raise, signal.SIGINT))
        raise final_exc

    with pytest.raises(KeyboardInterrupt) as excinfo:
        trivial_guest_run(trio_main_raising)
    assert excinfo.value.__context__ is final_exc

    assert signal.getsignal(signal.SIGINT) is signal.default_int_handler


def test_guest_mode_autojump_clock_threshold_changing() -> None:
    # This is super obscure and probably no-one will ever notice, but
    # technically mutating the MockClock.autojump_threshold from the host
    # should wake up the guest, so let's test it.

    clock = trio.testing.MockClock()

    DURATION = 120

    async def trio_main(in_host: InHost) -> None:
        assert trio.current_time() == 0
        in_host(lambda: setattr(clock, "autojump_threshold", 0))
        await trio.sleep(DURATION)
        assert trio.current_time() == DURATION

    start = time.monotonic()
    trivial_guest_run(trio_main, clock=clock)
    end = time.monotonic()
    # Should be basically instantaneous, but we'll leave a generous buffer to
    # account for any CI weirdness
    assert end - start < DURATION / 2


@restore_unraisablehook()
def test_guest_mode_asyncgens() -> None:
    record = set()

    async def agen(label: str) -> AsyncGenerator[int, None]:
        assert sniffio.current_async_library() == label
        try:
            yield 1
        finally:
            library = sniffio.current_async_library()
            with contextlib.suppress(trio.Cancelled):
                await sys.modules[library].sleep(0)
            record.add((label, library))

    async def iterate_in_aio() -> None:
        await agen("asyncio").asend(None)

    async def trio_main() -> None:
        task = asyncio.ensure_future(iterate_in_aio())
        done_evt = trio.Event()
        task.add_done_callback(lambda _: done_evt.set())
        with trio.fail_after(1):
            await done_evt.wait()

        await agen("trio").asend(None)

        gc_collect_harder()

    aiotrio_run(trio_main, host_uses_signal_set_wakeup_fd=True)

    assert record == {("asyncio", "asyncio"), ("trio", "trio")}


@restore_unraisablehook()
def test_guest_mode_asyncgens_garbage_collection() -> None:
    record: set[tuple[str, str, bool]] = set()

    async def agen(label: str) -> AsyncGenerator[int, None]:
        class A:
            pass

        a = A()
        a_wr = weakref.ref(a)
        assert sniffio.current_async_library() == label
        try:
            yield 1
        finally:
            library = sniffio.current_async_library()
            with contextlib.suppress(trio.Cancelled):
                await sys.modules[library].sleep(0)

            del a
            if sys.implementation.name == "pypy":
                gc_collect_harder()

            record.add((label, library, a_wr() is None))

    async def iterate_in_aio() -> None:
        await agen("asyncio").asend(None)

    async def trio_main() -> None:
        task = asyncio.ensure_future(iterate_in_aio())
        done_evt = trio.Event()
        task.add_done_callback(lambda _: done_evt.set())
        with trio.fail_after(1):
            await done_evt.wait()

        await agen("trio").asend(None)

        gc_collect_harder()

    aiotrio_run(trio_main, host_uses_signal_set_wakeup_fd=True)

    assert record == {("asyncio", "asyncio", True), ("trio", "trio", True)}<|MERGE_RESOLUTION|>--- conflicted
+++ resolved
@@ -10,11 +10,8 @@
 import time
 import traceback
 import warnings
-<<<<<<< HEAD
 import weakref
-=======
 from collections.abc import AsyncGenerator, Awaitable, Callable
->>>>>>> 21ea2572
 from functools import partial
 from math import inf
 from typing import (
