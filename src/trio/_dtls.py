--- conflicted
+++ resolved
@@ -652,13 +652,8 @@
     )
     payload = encode_handshake_fragment(hs)
 
-<<<<<<< HEAD
     return encode_record(
-        Record(ContentType.handshake, ProtocolVersion.DTLS10, epoch_seqno, payload)
-=======
-    packet = encode_record(
         Record(ContentType.handshake, ProtocolVersion.DTLS10, epoch_seqno, payload),
->>>>>>> af010afe
     )
 
 
