ci:
  autofix_commit_msg: "[pre-commit.ci] auto fixes from pre-commit.com hooks"
  autofix_prs: false
  autoupdate_commit_msg: "[pre-commit.ci] pre-commit autoupdate"
  autoupdate_schedule: weekly
  submodules: false
  skip: [regenerate-files]

repos:
  - repo: https://github.com/pre-commit/pre-commit-hooks
    rev: v4.6.0
    hooks:
      - id: trailing-whitespace
      - id: end-of-file-fixer
      - id: check-yaml
      - id: check-toml
      - id: check-merge-conflict
      - id: mixed-line-ending
      - id: check-case-conflict
      - id: sort-simple-yaml
        files: .pre-commit-config.yaml
  - repo: https://github.com/psf/black-pre-commit-mirror
    rev: 24.8.0
    hooks:
      - id: black
  - repo: https://github.com/astral-sh/ruff-pre-commit
<<<<<<< HEAD
    rev: v0.6.6
=======
    rev: v0.6.7
>>>>>>> 4e979bfe
    hooks:
      - id: ruff
        types: [file]
        types_or: [python, pyi, toml]
        args: ["--show-fixes"]
  - repo: https://github.com/codespell-project/codespell
    rev: v2.3.0
    hooks:
      - id: codespell
  - repo: https://github.com/sphinx-contrib/sphinx-lint
    rev: v1.0.0
    hooks:
      - id: sphinx-lint
  - repo: local
    hooks:
      - id: regenerate-files
        name: regenerate generated files
        language: system
        entry: python src/trio/_tools/gen_exports.py
        pass_filenames: false
        files: ^src\/trio\/_core\/(_run|(_i(o_(common|epoll|kqueue|windows)|nstrumentation)))\.py$<|MERGE_RESOLUTION|>--- conflicted
+++ resolved
@@ -24,11 +24,7 @@
     hooks:
       - id: black
   - repo: https://github.com/astral-sh/ruff-pre-commit
-<<<<<<< HEAD
-    rev: v0.6.6
-=======
     rev: v0.6.7
->>>>>>> 4e979bfe
     hooks:
       - id: ruff
         types: [file]
