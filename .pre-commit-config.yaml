--- conflicted
+++ resolved
@@ -24,11 +24,7 @@
     hooks:
       - id: black
   - repo: https://github.com/astral-sh/ruff-pre-commit
-<<<<<<< HEAD
-    rev: v0.9.2
-=======
     rev: v0.11.4
->>>>>>> d65d3f61
     hooks:
       - id: ruff
         types: [file]
@@ -50,11 +46,7 @@
     hooks:
       - id: sphinx-lint
   - repo: https://github.com/woodruffw/zizmor-pre-commit
-<<<<<<< HEAD
-    rev: v1.2.2
-=======
     rev: v1.5.2
->>>>>>> d65d3f61
     hooks:
       - id: zizmor
   - repo: local
@@ -67,11 +59,7 @@
         additional_dependencies: ["astor", "attrs", "black", "ruff"]
         files: ^src\/trio\/_core\/(_run|(_i(o_(common|epoll|kqueue|windows)|nstrumentation)))\.py$
   - repo: https://github.com/astral-sh/uv-pre-commit
-<<<<<<< HEAD
-    rev: 0.5.21
-=======
     rev: 0.6.13
->>>>>>> d65d3f61
     hooks:
       # Compile requirements
       - id: uv-lock
