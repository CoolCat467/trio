#
# This file is autogenerated by pip-compile
# To update, run:
#
#    pip-compile --output-file test-requirements.txt test-requirements.in
#
appdirs==1.4.4            # via black
astor==0.8.1              # via -r test-requirements.in
astroid==2.4.2            # via pylint
async-generator==1.10     # via -r test-requirements.in
attrs==19.3.0             # via -r test-requirements.in, black, outcome, pytest
backcall==0.2.0           # via ipython
black==19.10b0 ; implementation_name == "cpython"  # via -r test-requirements.in
cffi==1.14.0              # via cryptography
click==7.1.2              # via black
coverage==5.1             # via pytest-cov
cryptography==2.9.2       # via pyopenssl, trustme
decorator==4.4.2          # via ipython, traitlets
flake8==3.8.3             # via -r test-requirements.in
idna==2.9                 # via -r test-requirements.in, trustme
immutables==0.14          # via -r test-requirements.in
ipython-genutils==0.2.0   # via traitlets
ipython==7.15.0           # via -r test-requirements.in
isort==4.3.21             # via pylint
jedi==0.17.0              # via -r test-requirements.in, ipython
lazy-object-proxy==1.4.3  # via astroid
mccabe==0.6.1             # via flake8, pylint
<<<<<<< HEAD
more-itertools==8.3.0     # via pytest
mypy-extensions==0.4.3 ; implementation_name == "cpython"  # via mypy
mypy==0.780 ; implementation_name == "cpython"  # via -r test-requirements.in
=======
more-itertools==8.4.0     # via pytest
>>>>>>> fe0a9d78
outcome==1.0.1            # via -r test-requirements.in
packaging==20.4           # via pytest
parso==0.7.0              # via jedi
pathspec==0.8.0           # via black
pexpect==4.8.0            # via ipython
pickleshare==0.7.5        # via ipython
pluggy==0.13.1            # via pytest
prompt-toolkit==3.0.5     # via ipython
ptyprocess==0.6.0         # via pexpect
py==1.8.2                 # via pytest
pycodestyle==2.6.0        # via flake8
pycparser==2.20           # via cffi
pyflakes==2.2.0           # via flake8
pygments==2.6.1           # via ipython
pylint==2.5.3             # via -r test-requirements.in
pyopenssl==19.1.0         # via -r test-requirements.in
pyparsing==2.4.7          # via packaging
pytest-cov==2.10.0        # via -r test-requirements.in
pytest==5.4.3             # via -r test-requirements.in, pytest-cov
regex==2020.6.8           # via black
six==1.15.0               # via astroid, cryptography, packaging, pyopenssl, traitlets
sniffio==1.1.0            # via -r test-requirements.in
sortedcontainers==2.2.2   # via -r test-requirements.in
toml==0.10.1              # via black, pylint
traitlets==4.3.3          # via ipython
trustme==0.6.0            # via -r test-requirements.in
typed-ast==1.4.1 ; implementation_name == "cpython"  # via -r test-requirements.in, black
typing-extensions==3.7.4.2; implementation_name == "cpython"  # via mypy
wcwidth==0.2.4            # via prompt-toolkit, pytest
wrapt==1.12.1             # via astroid<|MERGE_RESOLUTION|>--- conflicted
+++ resolved
@@ -25,13 +25,9 @@
 jedi==0.17.0              # via -r test-requirements.in, ipython
 lazy-object-proxy==1.4.3  # via astroid
 mccabe==0.6.1             # via flake8, pylint
-<<<<<<< HEAD
-more-itertools==8.3.0     # via pytest
+more-itertools==8.4.0     # via pytest
 mypy-extensions==0.4.3 ; implementation_name == "cpython"  # via mypy
 mypy==0.780 ; implementation_name == "cpython"  # via -r test-requirements.in
-=======
-more-itertools==8.4.0     # via pytest
->>>>>>> fe0a9d78
 outcome==1.0.1            # via -r test-requirements.in
 packaging==20.4           # via pytest
 parso==0.7.0              # via jedi
