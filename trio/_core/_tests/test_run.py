from __future__ import annotations

import contextvars
import functools
import gc
import sys
import threading
import time
import types
import weakref
<<<<<<< HEAD
from contextlib import ExitStack, contextmanager
=======
from collections.abc import (
    AsyncGenerator,
    AsyncIterator,
    Awaitable,
    Callable,
    Generator,
)
from contextlib import ExitStack
>>>>>>> 55db083b
from math import inf
from typing import NoReturn, TypeVar

import outcome
import pytest
import sniffio

from ... import _core
from ..._core._multierror import MultiError, NonBaseMultiError
from ..._threads import to_thread_run_sync
from ..._timeouts import fail_after, sleep
from ...testing import Sequencer, assert_checkpoints, wait_all_tasks_blocked
from .._run import DEADLINE_HEAP_MIN_PRUNE_THRESHOLD
from .tutil import (
    buggy_pypy_asyncgens,
    check_sequence_matches,
    create_asyncio_future_in_new_loop,
    gc_collect_harder,
    ignore_coroutine_never_awaited_warnings,
    restore_unraisablehook,
    slow,
)

if sys.version_info < (3, 11):
    from exceptiongroup import ExceptionGroup


T = TypeVar("T")


# slightly different from _timeouts.sleep_forever because it returns the value
# its rescheduled with, which is really only useful for tests of
# rescheduling...
async def sleep_forever() -> object:
    return await _core.wait_task_rescheduled(lambda _: _core.Abort.SUCCEEDED)


def not_none(x: T | None) -> T:
    """Assert that this object is not None.

    This is just to satisfy type checkers, if this ever fails the test is broken.
    """
    assert x is not None
    return x


def test_basic() -> None:
    async def trivial(x: T) -> T:
        return x

    assert _core.run(trivial, 8) == 8

    with pytest.raises(TypeError):
        # Missing an argument
        _core.run(trivial)

    with pytest.raises(TypeError):
        # Not an async function
        _core.run(lambda: None)  # type: ignore

    async def trivial2(x: T) -> T:
        await _core.checkpoint()
        return x

    assert _core.run(trivial2, 1) == 1


def test_initial_task_error() -> None:
    async def main(x: object) -> NoReturn:
        raise ValueError(x)

    with pytest.raises(ValueError) as excinfo:
        _core.run(main, 17)
    assert excinfo.value.args == (17,)


def test_run_nesting() -> None:
    async def inception() -> None:
        async def main() -> None:  # pragma: no cover
            pass

        return _core.run(main)

    with pytest.raises(RuntimeError) as excinfo:
        _core.run(inception)
    assert "from inside" in str(excinfo.value)


async def test_nursery_warn_use_async_with() -> None:
    with pytest.raises(RuntimeError) as excinfo:
        on = _core.open_nursery()
        with on:  # type: ignore
            pass  # pragma: no cover
    excinfo.match(
        r"use 'async with open_nursery\(...\)', not 'with open_nursery\(...\)'"
    )

    # avoid unawaited coro.
    async with on:
        pass


async def test_nursery_main_block_error_basic() -> None:
    exc = ValueError("whoops")

    with pytest.raises(ValueError) as excinfo:
        async with _core.open_nursery():
            raise exc
    assert excinfo.value is exc


async def test_child_crash_basic() -> None:
    exc = ValueError("uh oh")

    async def erroring() -> NoReturn:
        raise exc

    try:
        # nursery.__aexit__ propagates exception from child back to parent
        async with _core.open_nursery() as nursery:
            nursery.start_soon(erroring)
    except ValueError as e:
        assert e is exc


async def test_basic_interleave() -> None:
    async def looper(whoami: str, record: list[tuple[str, int]]) -> None:
        for i in range(3):
            record.append((whoami, i))
            await _core.checkpoint()

    record: list[tuple[str, int]] = []
    async with _core.open_nursery() as nursery:
        nursery.start_soon(looper, "a", record)
        nursery.start_soon(looper, "b", record)

    check_sequence_matches(
        record, [{("a", 0), ("b", 0)}, {("a", 1), ("b", 1)}, {("a", 2), ("b", 2)}]
    )


def test_task_crash_propagation() -> None:
    looper_record: list[str] = []

    async def looper() -> None:
        try:
            while True:
                await _core.checkpoint()
        except _core.Cancelled:
            print("looper cancelled")
            looper_record.append("cancelled")

    async def crasher() -> NoReturn:
        raise ValueError("argh")

    async def main() -> None:
        async with _core.open_nursery() as nursery:
            nursery.start_soon(looper)
            nursery.start_soon(crasher)

    with pytest.raises(ValueError) as excinfo:
        _core.run(main)

    assert looper_record == ["cancelled"]
    assert excinfo.value.args == ("argh",)


def test_main_and_task_both_crash() -> None:
    # If main crashes and there's also a task crash, then we get both in a
    # MultiError
    async def crasher() -> NoReturn:
        raise ValueError

    async def main() -> NoReturn:
        async with _core.open_nursery() as nursery:
            nursery.start_soon(crasher)
            raise KeyError

    with pytest.raises(MultiError) as excinfo:
        _core.run(main)
    print(excinfo.value)
    assert {type(exc) for exc in excinfo.value.exceptions} == {
        ValueError,
        KeyError,
    }


def test_two_child_crashes() -> None:
    async def crasher(etype: type[Exception]) -> NoReturn:
        raise etype

    async def main() -> None:
        async with _core.open_nursery() as nursery:
            nursery.start_soon(crasher, KeyError)
            nursery.start_soon(crasher, ValueError)

    with pytest.raises(MultiError) as excinfo:
        _core.run(main)
    assert {type(exc) for exc in excinfo.value.exceptions} == {
        ValueError,
        KeyError,
    }


async def test_child_crash_wakes_parent() -> None:
    async def crasher() -> NoReturn:
        raise ValueError

    with pytest.raises(ValueError):
        async with _core.open_nursery() as nursery:
            nursery.start_soon(crasher)
            await sleep_forever()


async def test_reschedule() -> None:
    t1: _core.Task | None = None
    t2: _core.Task | None = None

    async def child1() -> None:
        nonlocal t1, t2
        t1 = _core.current_task()
        print("child1 start")
        x = await sleep_forever()
        print("child1 woke")
        assert x == 0
        print("child1 rescheduling t2")
        _core.reschedule(not_none(t2), outcome.Error(ValueError()))
        print("child1 exit")

    async def child2() -> None:
        nonlocal t1, t2
        print("child2 start")
        t2 = _core.current_task()
        _core.reschedule(not_none(t1), outcome.Value(0))
        print("child2 sleep")
        with pytest.raises(ValueError):
            await sleep_forever()
        print("child2 successful exit")

    async with _core.open_nursery() as nursery:
        nursery.start_soon(child1)
        # let t1 run and fall asleep
        await _core.checkpoint()
        nursery.start_soon(child2)


async def test_current_time() -> None:
    t1 = _core.current_time()
    # Windows clock is pretty low-resolution -- appveyor tests fail unless we
    # sleep for a bit here.
    time.sleep(time.get_clock_info("perf_counter").resolution)
    t2 = _core.current_time()
    assert t1 < t2


async def test_current_time_with_mock_clock(mock_clock: _core.MockClock) -> None:
    start = mock_clock.current_time()
    assert mock_clock.current_time() == _core.current_time()
    assert mock_clock.current_time() == _core.current_time()
    mock_clock.jump(3.14)
    assert start + 3.14 == mock_clock.current_time() == _core.current_time()


async def test_current_clock(mock_clock: _core.MockClock) -> None:
    assert mock_clock is _core.current_clock()


async def test_current_task() -> None:
    parent_task = _core.current_task()

    async def child() -> None:
        assert not_none(_core.current_task().parent_nursery).parent_task is parent_task

    async with _core.open_nursery() as nursery:
        nursery.start_soon(child)


async def test_root_task() -> None:
    root = not_none(_core.current_root_task())
    assert root.parent_nursery is root.eventual_parent_nursery is None


def test_out_of_context() -> None:
    with pytest.raises(RuntimeError):
        _core.current_task()
    with pytest.raises(RuntimeError):
        _core.current_time()


async def test_current_statistics(mock_clock: _core.MockClock) -> None:
    # Make sure all the early startup stuff has settled down
    await wait_all_tasks_blocked()

    # A child that sticks around to make some interesting stats:
    async def child() -> None:
        try:
            await sleep_forever()
        except _core.Cancelled:
            pass

    stats = _core.current_statistics()
    print(stats)
    # 2 system tasks + us
    assert stats.tasks_living == 3
    assert stats.run_sync_soon_queue_size == 0

    async with _core.open_nursery() as nursery:
        nursery.start_soon(child)
        await wait_all_tasks_blocked()
        token = _core.current_trio_token()
        token.run_sync_soon(lambda: None)
        token.run_sync_soon(lambda: None, idempotent=True)
        stats = _core.current_statistics()
        print(stats)
        # 2 system tasks + us + child
        assert stats.tasks_living == 4
        # the exact value here might shift if we change how we do accounting
        # (currently it only counts tasks that we already know will be
        # runnable on the next pass), but still useful to at least test the
        # difference between now and after we wake up the child:
        assert stats.tasks_runnable == 0
        assert stats.run_sync_soon_queue_size == 2

        nursery.cancel_scope.cancel()
        stats = _core.current_statistics()
        print(stats)
        assert stats.tasks_runnable == 1

    # Give the child a chance to die and the run_sync_soon a chance to clear
    await _core.checkpoint()
    await _core.checkpoint()

    with _core.CancelScope(deadline=_core.current_time() + 5):
        stats = _core.current_statistics()
        print(stats)
        assert stats.seconds_to_next_deadline == 5
    stats = _core.current_statistics()
    print(stats)
    assert stats.seconds_to_next_deadline == inf


async def test_cancel_scope_repr(mock_clock: _core.MockClock) -> None:
    scope = _core.CancelScope()
    assert "unbound" in repr(scope)
    with scope:
        assert "active" in repr(scope)
        scope.deadline = _core.current_time() - 1
        assert "deadline is 1.00 seconds ago" in repr(scope)
        scope.deadline = _core.current_time() + 10
        assert "deadline is 10.00 seconds from now" in repr(scope)
        # when not in async context, can't get the current time
        assert "deadline" not in await to_thread_run_sync(repr, scope)
        scope.cancel()
        assert "cancelled" in repr(scope)
    assert "exited" in repr(scope)


def test_cancel_points() -> None:
    async def main1() -> None:
        with _core.CancelScope() as scope:
            await _core.checkpoint_if_cancelled()
            scope.cancel()
            with pytest.raises(_core.Cancelled):
                await _core.checkpoint_if_cancelled()

    _core.run(main1)

    async def main2() -> None:
        with _core.CancelScope() as scope:
            await _core.checkpoint()
            scope.cancel()
            with pytest.raises(_core.Cancelled):
                await _core.checkpoint()

    _core.run(main2)

    async def main3() -> None:
        with _core.CancelScope() as scope:
            scope.cancel()
            with pytest.raises(_core.Cancelled):
                await sleep_forever()

    _core.run(main3)

    async def main4() -> None:
        with _core.CancelScope() as scope:
            scope.cancel()
            await _core.cancel_shielded_checkpoint()
            await _core.cancel_shielded_checkpoint()
            with pytest.raises(_core.Cancelled):
                await _core.checkpoint()

    _core.run(main4)


async def test_cancel_edge_cases() -> None:
    with _core.CancelScope() as scope:
        # Two cancels in a row -- idempotent
        scope.cancel()
        scope.cancel()
        await _core.checkpoint()
    assert scope.cancel_called
    assert scope.cancelled_caught

    with _core.CancelScope() as scope:
        # Check level-triggering
        scope.cancel()
        with pytest.raises(_core.Cancelled):
            await sleep_forever()
        with pytest.raises(_core.Cancelled):
            await sleep_forever()


async def test_cancel_scope_multierror_filtering() -> None:
    async def crasher() -> NoReturn:
        raise KeyError

    try:
        with _core.CancelScope() as outer:
            try:
                async with _core.open_nursery() as nursery:
                    # Two children that get cancelled by the nursery scope
                    nursery.start_soon(sleep_forever)  # t1
                    nursery.start_soon(sleep_forever)  # t2
                    nursery.cancel_scope.cancel()
                    with _core.CancelScope(shield=True):
                        await wait_all_tasks_blocked()
                    # One child that gets cancelled by the outer scope
                    nursery.start_soon(sleep_forever)  # t3
                    outer.cancel()
                    # And one that raises a different error
                    nursery.start_soon(crasher)  # t4
                # and then our __aexit__ also receives an outer Cancelled
            except MultiError as multi_exc:
                # Since the outer scope became cancelled before the
                # nursery block exited, all cancellations inside the
                # nursery block continue propagating to reach the
                # outer scope.
                assert len(multi_exc.exceptions) == 5
                summary: dict[type, int] = {}
                for exc in multi_exc.exceptions:
                    summary.setdefault(type(exc), 0)
                    summary[type(exc)] += 1
                assert summary == {_core.Cancelled: 4, KeyError: 1}
                raise
    except AssertionError:  # pragma: no cover
        raise
    except BaseException as exc:
        # This is outside the outer scope, so all the Cancelled
        # exceptions should have been absorbed, leaving just a regular
        # KeyError from crasher()
        assert type(exc) is KeyError
    else:  # pragma: no cover
        assert False


async def test_precancelled_task() -> None:
    # a task that gets spawned into an already-cancelled nursery should begin
    # execution (https://github.com/python-trio/trio/issues/41), but get a
    # cancelled error at its first blocking call.
    record: list[str] = []

    async def blocker() -> None:
        record.append("started")
        await sleep_forever()

    async with _core.open_nursery() as nursery:
        nursery.cancel_scope.cancel()
        nursery.start_soon(blocker)
    assert record == ["started"]


async def test_cancel_shielding() -> None:
    with _core.CancelScope() as outer:
        with _core.CancelScope() as inner:
            await _core.checkpoint()
            outer.cancel()
            with pytest.raises(_core.Cancelled):
                await _core.checkpoint()

            assert inner.shield is False
            with pytest.raises(TypeError):
                inner.shield = "hello"  # type: ignore
            assert inner.shield is False

            inner.shield = True
            assert inner.shield is True
            # shield protects us from 'outer'
            await _core.checkpoint()

            with _core.CancelScope() as innerest:
                innerest.cancel()
                # but it doesn't protect us from scope inside inner
                with pytest.raises(_core.Cancelled):
                    await _core.checkpoint()
            await _core.checkpoint()

            inner.shield = False
            # can disable shield again
            with pytest.raises(_core.Cancelled):
                await _core.checkpoint()

            # re-enable shield
            inner.shield = True
            await _core.checkpoint()
            # shield doesn't protect us from inner itself
            inner.cancel()
            # This should now raise, but be absorbed by the inner scope
            await _core.checkpoint()
        assert inner.cancelled_caught


# make sure that cancellation propagates immediately to all children
async def test_cancel_inheritance() -> None:
    record: set[str] = set()

    async def leaf(ident: str) -> None:
        try:
            await sleep_forever()
        except _core.Cancelled:
            record.add(ident)

    async def worker(ident: str) -> None:
        async with _core.open_nursery() as nursery:
            nursery.start_soon(leaf, ident + "-l1")
            nursery.start_soon(leaf, ident + "-l2")

    async with _core.open_nursery() as nursery:
        nursery.start_soon(worker, "w1")
        nursery.start_soon(worker, "w2")
        nursery.cancel_scope.cancel()

    assert record == {"w1-l1", "w1-l2", "w2-l1", "w2-l2"}


async def test_cancel_shield_abort() -> None:
    with _core.CancelScope() as outer:
        async with _core.open_nursery() as nursery:
            outer.cancel()
            nursery.cancel_scope.shield = True
            # The outer scope is cancelled, but this task is protected by the
            # shield, so it manages to get to sleep
            record = []

            async def sleeper() -> None:
                record.append("sleeping")
                try:
                    await sleep_forever()
                except _core.Cancelled:
                    record.append("cancelled")

            nursery.start_soon(sleeper)
            await wait_all_tasks_blocked()
            assert record == ["sleeping"]
            # now when we unshield, it should abort the sleep.
            nursery.cancel_scope.shield = False
            # wait for the task to finish before entering the nursery
            # __aexit__, because __aexit__ could make it spuriously look like
            # this worked by cancelling the nursery scope. (When originally
            # written, without these last few lines, the test spuriously
            # passed, even though shield assignment was buggy.)
            with _core.CancelScope(shield=True):
                await wait_all_tasks_blocked()
                assert record == ["sleeping", "cancelled"]


async def test_basic_timeout(mock_clock: _core.MockClock) -> None:
    start = _core.current_time()
    with _core.CancelScope() as scope:
        assert scope.deadline == inf
        scope.deadline = start + 1
        assert scope.deadline == start + 1
    assert not scope.cancel_called
    mock_clock.jump(2)
    await _core.checkpoint()
    await _core.checkpoint()
    await _core.checkpoint()
    assert not scope.cancel_called

    start = _core.current_time()
    with _core.CancelScope(deadline=start + 1) as scope:
        mock_clock.jump(2)
        await sleep_forever()
    # But then the scope swallowed the exception... but we can still see it
    # here:
    assert scope.cancel_called
    assert scope.cancelled_caught

    # changing deadline
    start = _core.current_time()
    with _core.CancelScope() as scope:
        await _core.checkpoint()
        scope.deadline = start + 10
        await _core.checkpoint()
        mock_clock.jump(5)
        await _core.checkpoint()
        scope.deadline = start + 1
        with pytest.raises(_core.Cancelled):
            await _core.checkpoint()
        with pytest.raises(_core.Cancelled):
            await _core.checkpoint()


async def test_cancel_scope_nesting() -> None:
    # Nested scopes: if two triggering at once, the outer one wins
    with _core.CancelScope() as scope1:
        with _core.CancelScope() as scope2:
            with _core.CancelScope() as scope3:
                scope3.cancel()
                scope2.cancel()
                await sleep_forever()
    assert scope3.cancel_called
    assert not scope3.cancelled_caught
    assert scope2.cancel_called
    assert scope2.cancelled_caught
    assert not scope1.cancel_called
    assert not scope1.cancelled_caught

    # shielding
    with _core.CancelScope() as scope1:
        with _core.CancelScope() as scope2:
            scope1.cancel()
            with pytest.raises(_core.Cancelled):
                await _core.checkpoint()
            with pytest.raises(_core.Cancelled):
                await _core.checkpoint()
            scope2.shield = True
            await _core.checkpoint()
            scope2.cancel()
            with pytest.raises(_core.Cancelled):
                await _core.checkpoint()

    # if a scope is pending, but then gets popped off the stack, then it
    # isn't delivered
    with _core.CancelScope() as scope:
        scope.cancel()
        await _core.cancel_shielded_checkpoint()
    await _core.checkpoint()
    assert not scope.cancelled_caught


# Regression test for https://github.com/python-trio/trio/issues/1175
async def test_unshield_while_cancel_propagating() -> None:
    with _core.CancelScope() as outer:
        with _core.CancelScope() as inner:
            outer.cancel()
            try:
                await _core.checkpoint()
            finally:
                inner.shield = True
    assert outer.cancelled_caught and not inner.cancelled_caught


async def test_cancel_unbound() -> None:
    async def sleep_until_cancelled(scope: _core.CancelScope) -> None:
        with scope, fail_after(1):
            await sleep_forever()

    # Cancel before entry
    scope = _core.CancelScope()
    scope.cancel()
    async with _core.open_nursery() as nursery:
        nursery.start_soon(sleep_until_cancelled, scope)

    # Cancel after entry
    scope = _core.CancelScope()
    async with _core.open_nursery() as nursery:
        nursery.start_soon(sleep_until_cancelled, scope)
        await wait_all_tasks_blocked()
        scope.cancel()

    # Shield before entry
    scope = _core.CancelScope()
    scope.shield = True
    with _core.CancelScope() as outer, scope:
        outer.cancel()
        await _core.checkpoint()
        scope.shield = False
        with pytest.raises(_core.Cancelled):
            await _core.checkpoint()

    # Can't reuse
    with _core.CancelScope() as scope:
        await _core.checkpoint()
    scope.cancel()
    await _core.checkpoint()
    assert scope.cancel_called
    assert not scope.cancelled_caught
    with pytest.raises(RuntimeError) as exc_info:
        with scope:
            pass  # pragma: no cover
    assert "single 'with' block" in str(exc_info.value)

    # Can't reenter
    with _core.CancelScope() as scope:
        with pytest.raises(RuntimeError) as exc_info:
            with scope:
                pass  # pragma: no cover
        assert "single 'with' block" in str(exc_info.value)

    # Can't enter from multiple tasks simultaneously
    scope = _core.CancelScope()

    async def enter_scope() -> None:
        with scope:
            await sleep_forever()

    async with _core.open_nursery() as nursery:
        nursery.start_soon(enter_scope, name="this one")
        await wait_all_tasks_blocked()

        with pytest.raises(RuntimeError) as exc_info:
            with scope:
                pass  # pragma: no cover
        assert "single 'with' block" in str(exc_info.value)
        nursery.cancel_scope.cancel()

    # If not yet entered, cancel_called is true when the deadline has passed
    # even if cancel() hasn't been called yet
    scope = _core.CancelScope(deadline=_core.current_time() + 1)
    assert not scope.cancel_called
    scope.deadline -= 1
    assert scope.cancel_called
    scope.deadline += 1
    assert scope.cancel_called  # never become un-cancelled


async def test_cancel_scope_misnesting() -> None:
    outer = _core.CancelScope()
    inner = _core.CancelScope()
    with ExitStack() as stack:
        stack.enter_context(outer)
        with inner:
            with pytest.raises(RuntimeError, match="still within its child"):
                stack.close()
        # No further error is raised when exiting the inner context

    # If there are other tasks inside the abandoned part of the cancel tree,
    # they get cancelled when the misnesting is detected
    async def task1() -> None:
        with pytest.raises(_core.Cancelled):
            await sleep_forever()

    # Even if inside another cancel scope
    async def task2() -> None:
        with _core.CancelScope():
            with pytest.raises(_core.Cancelled):
                await sleep_forever()

    with ExitStack() as stack:
        stack.enter_context(_core.CancelScope())
        async with _core.open_nursery() as nursery:
            nursery.start_soon(task1)
            nursery.start_soon(task2)
            await wait_all_tasks_blocked()
            with pytest.raises(RuntimeError, match="still within its child"):
                stack.close()

    # Variant that makes the child tasks direct children of the scope
    # that noticed the misnesting:
    nursery_mgr = _core.open_nursery()
    nursery = await nursery_mgr.__aenter__()
    try:
        nursery.start_soon(task1)
        nursery.start_soon(task2)
        nursery.start_soon(sleep_forever)
        await wait_all_tasks_blocked()
        nursery.cancel_scope.__exit__(None, None, None)
    finally:
        with pytest.raises(RuntimeError) as exc_info:
            await nursery_mgr.__aexit__(*sys.exc_info())
        assert "which had already been exited" in str(exc_info.value)
        assert type(exc_info.value.__context__) is NonBaseMultiError
        assert len(exc_info.value.__context__.exceptions) == 3
        cancelled_in_context = False
        for exc in exc_info.value.__context__.exceptions:
            assert isinstance(exc, RuntimeError)
            assert "closed before the task exited" in str(exc)
            cancelled_in_context |= isinstance(exc.__context__, _core.Cancelled)
        assert cancelled_in_context  # for the sleep_forever

    # Trying to exit a cancel scope from an unrelated task raises an error
    # without affecting any state
    async def task3(task_status: _core.TaskStatus[_core.CancelScope]) -> None:
        with _core.CancelScope() as scope:
            task_status.started(scope)
            await sleep_forever()

    async with _core.open_nursery() as nursery:
        scope: _core.CancelScope = await nursery.start(task3)
        with pytest.raises(RuntimeError, match="from unrelated"):
            scope.__exit__(None, None, None)
        scope.cancel()


@slow
async def test_timekeeping() -> None:
    # probably a good idea to use a real clock for *one* test anyway...
    TARGET = 1.0
    # give it a few tries in case of random CI server flakiness
    for _ in range(4):
        real_start = time.perf_counter()
        with _core.CancelScope() as scope:
            scope.deadline = _core.current_time() + TARGET
            await sleep_forever()
        real_duration = time.perf_counter() - real_start
        accuracy = real_duration / TARGET
        print(accuracy)
        # Actual time elapsed should always be >= target time
        # (== is possible depending on system behavior for time.perf_counter resolution
        if 1.0 <= accuracy < 2:  # pragma: no branch
            break
    else:  # pragma: no cover
        assert False


async def test_failed_abort() -> None:
    stubborn_task: _core.Task | None = None
    stubborn_scope: _core.CancelScope | None = None
    record: list[str] = []

    async def stubborn_sleeper() -> None:
        nonlocal stubborn_task, stubborn_scope
        stubborn_task = _core.current_task()
        with _core.CancelScope() as scope:
            stubborn_scope = scope
            record.append("sleep")
            x = await _core.wait_task_rescheduled(lambda _: _core.Abort.FAILED)
            assert x == 1
            record.append("woke")
            try:
                await _core.checkpoint_if_cancelled()
            except _core.Cancelled:
                record.append("cancelled")

    async with _core.open_nursery() as nursery:
        nursery.start_soon(stubborn_sleeper)
        await wait_all_tasks_blocked()
        assert record == ["sleep"]
        not_none(stubborn_scope).cancel()
        await wait_all_tasks_blocked()
        # cancel didn't wake it up
        assert record == ["sleep"]
        # wake it up again by hand
        _core.reschedule(not_none(stubborn_task), outcome.Value(1))
    assert record == ["sleep", "woke", "cancelled"]


@restore_unraisablehook()
def test_broken_abort() -> None:
    async def main() -> None:
        # These yields are here to work around an annoying warning -- we're
        # going to crash the main loop, and if we (by chance) do this before
        # the run_sync_soon task runs for the first time, then Python gives us
        # a spurious warning about it not being awaited. (I mean, the warning
        # is correct, but here we're testing our ability to deliver a
        # semi-meaningful error after things have gone totally pear-shaped, so
        # it's not relevant.) By letting the run_sync_soon_task run first, we
        # avoid the warning.
        await _core.checkpoint()
        await _core.checkpoint()
        with _core.CancelScope() as scope:
            scope.cancel()
            # None is not a legal return value here
            await _core.wait_task_rescheduled(lambda _: None)  # type: ignore

    with pytest.raises(_core.TrioInternalError):
        _core.run(main)

    # Because this crashes, various __del__ methods print complaints on
    # stderr. Make sure that they get run now, so the output is attached to
    # this test.
    gc_collect_harder()


@restore_unraisablehook()
def test_error_in_run_loop() -> None:
    # Blow stuff up real good to check we at least get a TrioInternalError
    async def main() -> None:
        task = _core.current_task()
        task._schedule_points = "hello!"  # type: ignore
        await _core.checkpoint()

    with ignore_coroutine_never_awaited_warnings():
        with pytest.raises(_core.TrioInternalError):
            _core.run(main)


async def test_spawn_system_task() -> None:
    record: list[tuple[str, int]] = []

    async def system_task(x: int) -> None:
        record.append(("x", x))
        record.append(("ki", _core.currently_ki_protected()))
        await _core.checkpoint()

    _core.spawn_system_task(system_task, 1)
    await wait_all_tasks_blocked()
    assert record == [("x", 1), ("ki", True)]


# intentionally make a system task crash
def test_system_task_crash() -> None:
    async def crasher() -> NoReturn:
        raise KeyError

    async def main() -> None:
        _core.spawn_system_task(crasher)
        await sleep_forever()

    with pytest.raises(_core.TrioInternalError):
        _core.run(main)


def test_system_task_crash_MultiError() -> None:
    async def crasher1() -> NoReturn:
        raise KeyError

    async def crasher2() -> NoReturn:
        raise ValueError

    async def system_task() -> None:
        async with _core.open_nursery() as nursery:
            nursery.start_soon(crasher1)
            nursery.start_soon(crasher2)

    async def main() -> None:
        _core.spawn_system_task(system_task)
        await sleep_forever()

    with pytest.raises(_core.TrioInternalError) as excinfo:
        _core.run(main)

    me = excinfo.value.__cause__
    assert isinstance(me, MultiError)
    assert len(me.exceptions) == 2
    for exc in me.exceptions:
        assert isinstance(exc, (KeyError, ValueError))


def test_system_task_crash_plus_Cancelled() -> None:
    # Set up a situation where a system task crashes with a
    # MultiError([Cancelled, ValueError])
    async def crasher() -> None:
        try:
            await sleep_forever()
        except _core.Cancelled:
            raise ValueError

    async def cancelme() -> None:
        await sleep_forever()

    async def system_task() -> None:
        async with _core.open_nursery() as nursery:
            nursery.start_soon(crasher)
            nursery.start_soon(cancelme)

    async def main() -> None:
        _core.spawn_system_task(system_task)
        # then we exit, triggering a cancellation

    with pytest.raises(_core.TrioInternalError) as excinfo:
        _core.run(main)
    assert type(excinfo.value.__cause__) is ValueError


def test_system_task_crash_KeyboardInterrupt() -> None:
    async def ki() -> NoReturn:
        raise KeyboardInterrupt

    async def main() -> None:
        _core.spawn_system_task(ki)
        await sleep_forever()

    with pytest.raises(_core.TrioInternalError) as excinfo:
        _core.run(main)
    assert isinstance(excinfo.value.__cause__, KeyboardInterrupt)


# This used to fail because checkpoint was a yield followed by an immediate
# reschedule. So we had:
# 1) this task yields
# 2) this task is rescheduled
# ...
# 3) next iteration of event loop starts, runs timeouts
# 4) this task has timed out
# 5) ...but it's on the run queue, so the timeout is queued to be delivered
#    the next time that it's blocked.
async def test_yield_briefly_checks_for_timeout(mock_clock: _core.MockClock) -> None:
    with _core.CancelScope(deadline=_core.current_time() + 5):
        await _core.checkpoint()
        with pytest.raises(_core.Cancelled):
            mock_clock.jump(10)
            await _core.checkpoint()


# This tests that sys.exc_info is properly saved/restored as we swap between
# tasks. It turns out that the interpreter automagically handles this for us
# so there's no special code in Trio required to pass this test, but it's
# still nice to know that it works :-).
#
# Update: it turns out I was right to be nervous! see the next test...
async def test_exc_info() -> None:
    record: list[str] = []
    seq = Sequencer()

    async def child1() -> None:
        with pytest.raises(ValueError) as excinfo:
            try:
                async with seq(0):
                    pass  # we don't yield until seq(2) below
                record.append("child1 raise")
                raise ValueError("child1")
            except ValueError:
                record.append("child1 sleep")
                async with seq(2):
                    pass
                assert "child2 wake" in record
                record.append("child1 re-raise")
                raise
        assert excinfo.value.__context__ is None
        record.append("child1 success")

    async def child2() -> None:
        with pytest.raises(KeyError) as excinfo:
            async with seq(1):
                pass  # we don't yield until seq(3) below
            assert "child1 sleep" in record
            record.append("child2 wake")
            assert sys.exc_info() == (None, None, None)
            try:
                raise KeyError("child2")
            except KeyError:
                record.append("child2 sleep again")
                async with seq(3):
                    pass
                assert "child1 re-raise" in record
                record.append("child2 re-raise")
                raise
        assert excinfo.value.__context__ is None
        record.append("child2 success")

    async with _core.open_nursery() as nursery:
        nursery.start_soon(child1)
        nursery.start_soon(child2)

    assert record == [
        "child1 raise",
        "child1 sleep",
        "child2 wake",
        "child2 sleep again",
        "child1 re-raise",
        "child1 success",
        "child2 re-raise",
        "child2 success",
    ]


# Before CPython 3.9, using .throw() to raise an exception inside a
# coroutine/generator causes the original exc_info state to be lost, so things
# like re-raising and exception chaining are broken.
#
# https://bugs.python.org/issue29587
async def test_exc_info_after_yield_error() -> None:
    child_task: _core.Task | None = None

    async def child() -> None:
        nonlocal child_task
        child_task = _core.current_task()

        try:
            raise KeyError
        except Exception:
            try:
                await sleep_forever()
            except Exception:
                pass
            raise

    with pytest.raises(KeyError):
        async with _core.open_nursery() as nursery:
            nursery.start_soon(child)
            await wait_all_tasks_blocked()
            _core.reschedule(not_none(child_task), outcome.Error(ValueError()))


# Similar to previous test -- if the ValueError() gets sent in via 'throw',
# then Python's normal implicit chaining stuff is broken.
async def test_exception_chaining_after_yield_error() -> None:
    child_task: _core.Task | None = None

    async def child() -> None:
        nonlocal child_task
        child_task = _core.current_task()

        try:
            raise KeyError
        except Exception:
            await sleep_forever()

    with pytest.raises(ValueError) as excinfo:
        async with _core.open_nursery() as nursery:
            nursery.start_soon(child)
            await wait_all_tasks_blocked()
            _core.reschedule(not_none(child_task), outcome.Error(ValueError()))

    assert isinstance(excinfo.value.__context__, KeyError)


async def test_nursery_exception_chaining_doesnt_make_context_loops() -> None:
    async def crasher() -> NoReturn:
        raise KeyError

    with pytest.raises(MultiError) as excinfo:
        async with _core.open_nursery() as nursery:
            nursery.start_soon(crasher)
            raise ValueError
    # the MultiError should not have the KeyError or ValueError as context
    assert excinfo.value.__context__ is None


def test_TrioToken_identity() -> None:
    async def get_and_check_token() -> _core.TrioToken:
        token = _core.current_trio_token()
        # Two calls in the same run give the same object
        assert token is _core.current_trio_token()
        return token

    t1 = _core.run(get_and_check_token)
    t2 = _core.run(get_and_check_token)
    assert t1 is not t2
    assert t1 != t2
    assert hash(t1) != hash(t2)


async def test_TrioToken_run_sync_soon_basic() -> None:
    record: list[tuple[str, int]] = []

    def cb(x: int) -> None:
        record.append(("cb", x))

    token = _core.current_trio_token()
    token.run_sync_soon(cb, 1)
    assert not record
    await wait_all_tasks_blocked()
    assert record == [("cb", 1)]


def test_TrioToken_run_sync_soon_too_late() -> None:
    token: _core.TrioToken | None = None

    async def main() -> None:
        nonlocal token
        token = _core.current_trio_token()

    _core.run(main)
    with pytest.raises(_core.RunFinishedError):
        not_none(token).run_sync_soon(lambda: None)  # pragma: no branch


async def test_TrioToken_run_sync_soon_idempotent() -> None:
    record: list[int] = []

    def cb(x: int) -> None:
        record.append(x)

    token = _core.current_trio_token()
    token.run_sync_soon(cb, 1)
    token.run_sync_soon(cb, 1, idempotent=True)
    token.run_sync_soon(cb, 1, idempotent=True)
    token.run_sync_soon(cb, 1, idempotent=True)
    token.run_sync_soon(cb, 2, idempotent=True)
    token.run_sync_soon(cb, 2, idempotent=True)
    await wait_all_tasks_blocked()
    assert len(record) == 3
    assert sorted(record) == [1, 1, 2]

    # ordering test
    record = []
    for _ in range(3):
        for i in range(100):
            token.run_sync_soon(cb, i, idempotent=True)
    await wait_all_tasks_blocked()
    # We guarantee FIFO
    assert record == list(range(100))


def test_TrioToken_run_sync_soon_idempotent_requeue() -> None:
    # We guarantee that if a call has finished, queueing it again will call it
    # again. Due to the lack of synchronization, this effectively means that
    # we have to guarantee that once a call has *started*, queueing it again
    # will call it again. Also this is much easier to test :-)
    record: list[None] = []

    def redo(token: _core.TrioToken) -> None:
        record.append(None)
        try:
            token.run_sync_soon(redo, token, idempotent=True)
        except _core.RunFinishedError:
            pass

    async def main() -> None:
        token = _core.current_trio_token()
        token.run_sync_soon(redo, token, idempotent=True)
        await _core.checkpoint()
        await _core.checkpoint()
        await _core.checkpoint()

    _core.run(main)

    assert len(record) >= 2


def test_TrioToken_run_sync_soon_after_main_crash() -> None:
    record: list[str] = []

    async def main() -> None:
        token = _core.current_trio_token()
        # After main exits but before finally cleaning up, callback processed
        # normally
        token.run_sync_soon(lambda: record.append("sync-cb"))
        raise ValueError

    with pytest.raises(ValueError):
        _core.run(main)

    assert record == ["sync-cb"]


def test_TrioToken_run_sync_soon_crashes() -> None:
    record: set[str] = set()

    async def main() -> None:
        token = _core.current_trio_token()
        token.run_sync_soon(lambda: {}["nope"])  # type: ignore[index]
        # check that a crashing run_sync_soon callback doesn't stop further
        # calls to run_sync_soon
        token.run_sync_soon(lambda: record.add("2nd run_sync_soon ran"))
        try:
            await sleep_forever()
        except _core.Cancelled:
            record.add("cancelled!")

    with pytest.raises(_core.TrioInternalError) as excinfo:
        _core.run(main)

    assert type(excinfo.value.__cause__) is KeyError
    assert record == {"2nd run_sync_soon ran", "cancelled!"}


async def test_TrioToken_run_sync_soon_FIFO() -> None:
    N = 100
    record = []
    token = _core.current_trio_token()
    for i in range(N):
        token.run_sync_soon(lambda j: record.append(j), i)
    await wait_all_tasks_blocked()
    assert record == list(range(N))


def test_TrioToken_run_sync_soon_starvation_resistance() -> None:
    # Even if we push callbacks in from callbacks, so that the callback queue
    # never empties out, then we still can't starve out other tasks from
    # running.
    token: _core.TrioToken | None = None
    record: list[tuple[str, int]] = []

    def naughty_cb(i: int) -> None:
        try:
            not_none(token).run_sync_soon(naughty_cb, i + 1)
        except _core.RunFinishedError:
            record.append(("run finished", i))

    async def main() -> None:
        nonlocal token
        token = _core.current_trio_token()
        token.run_sync_soon(naughty_cb, 0)
        record.append(("starting", 0))
        for _ in range(20):
            await _core.checkpoint()

    _core.run(main)
    assert len(record) == 2
    assert record[0] == ("starting", 0)
    assert record[1][0] == "run finished"
    assert record[1][1] >= 19


def test_TrioToken_run_sync_soon_threaded_stress_test() -> None:
    cb_counter = 0

    def cb() -> None:
        nonlocal cb_counter
        cb_counter += 1

    def stress_thread(token: _core.TrioToken) -> None:
        try:
            while True:
                token.run_sync_soon(cb)
                time.sleep(0)
        except _core.RunFinishedError:
            pass

    async def main() -> None:
        token = _core.current_trio_token()
        thread = threading.Thread(target=stress_thread, args=(token,))
        thread.start()
        for _ in range(10):
            start_value = cb_counter
            while cb_counter == start_value:
                await sleep(0.01)

    _core.run(main)
    print(cb_counter)


async def test_TrioToken_run_sync_soon_massive_queue() -> None:
    # There are edge cases in the wakeup fd code when the wakeup fd overflows,
    # so let's try to make that happen. This is also just a good stress test
    # in general. (With the current-as-of-2017-02-14 code using a socketpair
    # with minimal buffer, Linux takes 6 wakeups to fill the buffer and macOS
    # takes 1 wakeup. So 1000 is overkill if anything. Windows OTOH takes
    # ~600,000 wakeups, but has the same code paths...)
    COUNT = 1000
    token = _core.current_trio_token()
    counter = [0]

    def cb(i: int) -> None:
        # This also tests FIFO ordering of callbacks
        assert counter[0] == i
        counter[0] += 1

    for i in range(COUNT):
        token.run_sync_soon(cb, i)
    await wait_all_tasks_blocked()
    assert counter[0] == COUNT


@pytest.mark.skipif(buggy_pypy_asyncgens, reason="PyPy 7.2 is buggy")
def test_TrioToken_run_sync_soon_late_crash() -> None:
    # Crash after system nursery is closed -- easiest way to do that is
    # from an async generator finalizer.
    record: list[str] = []
    saved: list[AsyncGenerator[int, None]] = []

    async def agen() -> AsyncGenerator[int, None]:
        token = _core.current_trio_token()
        try:
            yield 1
        finally:
            token.run_sync_soon(lambda: {}["nope"])  # type: ignore[index]
            token.run_sync_soon(lambda: record.append("2nd ran"))

    async def main() -> None:
        saved.append(agen())
        await saved[-1].asend(None)
        record.append("main exiting")

    with pytest.raises(_core.TrioInternalError) as excinfo:
        _core.run(main)

    assert type(excinfo.value.__cause__) is KeyError
    assert record == ["main exiting", "2nd ran"]


async def test_slow_abort_basic() -> None:
    with _core.CancelScope() as scope:
        scope.cancel()
        with pytest.raises(_core.Cancelled):
            task = _core.current_task()
            token = _core.current_trio_token()

            def slow_abort(raise_cancel: _core.RaiseCancelT) -> _core.Abort:
                result = outcome.capture(raise_cancel)
                token.run_sync_soon(_core.reschedule, task, result)
                return _core.Abort.FAILED

            await _core.wait_task_rescheduled(slow_abort)


async def test_slow_abort_edge_cases() -> None:
    record: list[str] = []

    async def slow_aborter() -> None:
        task = _core.current_task()
        token = _core.current_trio_token()

        def slow_abort(raise_cancel: _core.RaiseCancelT) -> _core.Abort:
            record.append("abort-called")
            result = outcome.capture(raise_cancel)
            token.run_sync_soon(_core.reschedule, task, result)
            return _core.Abort.FAILED

        with pytest.raises(_core.Cancelled):
            record.append("sleeping")
            await _core.wait_task_rescheduled(slow_abort)
        record.append("cancelled")
        # blocking again, this time it's okay, because we're shielded
        await _core.checkpoint()
        record.append("done")

    with _core.CancelScope() as outer1:
        with _core.CancelScope() as outer2:
            async with _core.open_nursery() as nursery:
                # So we have a task blocked on an operation that can't be
                # aborted immediately
                nursery.start_soon(slow_aborter)
                await wait_all_tasks_blocked()
                assert record == ["sleeping"]
                # And then we cancel it, so the abort callback gets run
                outer1.cancel()
                assert record == ["sleeping", "abort-called"]
                # In fact that happens twice! (This used to cause the abort
                # callback to be run twice)
                outer2.cancel()
                assert record == ["sleeping", "abort-called"]
                # But then before the abort finishes, the task gets shielded!
                nursery.cancel_scope.shield = True
                # Now we wait for the task to finish...
            # The cancellation was delivered, even though it was shielded
            assert record == ["sleeping", "abort-called", "cancelled", "done"]


async def test_task_tree_introspection() -> None:
    tasks: dict[str, _core.Task] = {}
    nurseries: dict[str, _core.Nursery] = {}

    async def parent(
        task_status: _core.TaskStatus[None] = _core.TASK_STATUS_IGNORED,
    ) -> None:
        tasks["parent"] = _core.current_task()

        assert tasks["parent"].child_nurseries == []

        async with _core.open_nursery() as nursery1:
            async with _core.open_nursery() as nursery2:
                assert tasks["parent"].child_nurseries == [nursery1, nursery2]

        assert tasks["parent"].child_nurseries == []

        nursery: _core.Nursery | None
        async with _core.open_nursery() as nursery:
            nurseries["parent"] = nursery
            await nursery.start(child1)

        # Upward links survive after tasks/nurseries exit
        assert nurseries["parent"].parent_task is tasks["parent"]
        assert tasks["child1"].parent_nursery is nurseries["parent"]
        assert nurseries["child1"].parent_task is tasks["child1"]
        assert tasks["child2"].parent_nursery is nurseries["child1"]

        nursery = _core.current_task().parent_nursery
        # Make sure that chaining eventually gives a nursery of None (and not,
        # for example, an error)
        while nursery is not None:
            t = nursery.parent_task
            nursery = t.parent_nursery

    async def child2() -> None:
        tasks["child2"] = _core.current_task()
        assert tasks["parent"].child_nurseries == [nurseries["parent"]]
        assert nurseries["parent"].child_tasks == frozenset({tasks["child1"]})
        assert tasks["child1"].child_nurseries == [nurseries["child1"]]
        assert nurseries["child1"].child_tasks == frozenset({tasks["child2"]})
        assert tasks["child2"].child_nurseries == []

    async def child1(
        task_status: _core.TaskStatus[None] = _core.TASK_STATUS_IGNORED,
    ) -> None:
        me = tasks["child1"] = _core.current_task()
        assert not_none(me.parent_nursery).parent_task is tasks["parent"]
        assert me.parent_nursery is not nurseries["parent"]
        assert me.eventual_parent_nursery is nurseries["parent"]
        task_status.started()
        assert me.parent_nursery is nurseries["parent"]
        assert me.eventual_parent_nursery is None

        # Wait for the start() call to return and close its internal nursery, to
        # ensure consistent results in child2:
        await _core.wait_all_tasks_blocked()

        async with _core.open_nursery() as nursery:
            nurseries["child1"] = nursery
            nursery.start_soon(child2)

    async with _core.open_nursery() as nursery:
        nursery.start_soon(parent)

    # There are no pending starts, so no one should have a non-None
    # eventual_parent_nursery
    for task in tasks.values():
        assert task.eventual_parent_nursery is None


async def test_nursery_closure() -> None:
    async def child1(nursery: _core.Nursery) -> None:
        # We can add new tasks to the nursery even after entering __aexit__,
        # so long as there are still tasks running
        nursery.start_soon(child2)

    async def child2() -> None:
        pass

    async with _core.open_nursery() as nursery:
        nursery.start_soon(child1, nursery)

    # But once we've left __aexit__, the nursery is closed
    with pytest.raises(RuntimeError):
        nursery.start_soon(child2)


async def test_spawn_name() -> None:
    async def func1(expected: str) -> None:
        task = _core.current_task()
        assert expected in task.name

    async def func2() -> None:  # pragma: no cover
        pass

    async def check(spawn_fn: Callable[..., object]) -> None:
        spawn_fn(func1, "func1")
        spawn_fn(func1, "func2", name=func2)
        spawn_fn(func1, "func3", name="func3")
        spawn_fn(functools.partial(func1, "func1"))
        spawn_fn(func1, "object", name=object())

    async with _core.open_nursery() as nursery:
        await check(nursery.start_soon)
    await check(_core.spawn_system_task)


async def test_current_effective_deadline(mock_clock: _core.MockClock) -> None:
    assert _core.current_effective_deadline() == inf

    with _core.CancelScope(deadline=5) as scope1:
        with _core.CancelScope(deadline=10) as scope2:
            assert _core.current_effective_deadline() == 5
            scope2.deadline = 3
            assert _core.current_effective_deadline() == 3
            scope2.deadline = 10
            assert _core.current_effective_deadline() == 5
            scope2.shield = True
            assert _core.current_effective_deadline() == 10
            scope2.shield = False
            assert _core.current_effective_deadline() == 5
            scope1.cancel()
            assert _core.current_effective_deadline() == -inf
            scope2.shield = True
            assert _core.current_effective_deadline() == 10
        assert _core.current_effective_deadline() == -inf
    assert _core.current_effective_deadline() == inf


def test_nice_error_on_bad_calls_to_run_or_spawn() -> None:
    def bad_call_run(
        func: Callable[..., Awaitable[object]],
        *args: tuple[object, ...],
    ) -> None:
        _core.run(func, *args)

    def bad_call_spawn(
        func: Callable[..., Awaitable[object]],
        *args: tuple[object, ...],
    ) -> None:
        async def main() -> None:
            async with _core.open_nursery() as nursery:
                nursery.start_soon(func, *args)

        _core.run(main)

    for bad_call in bad_call_run, bad_call_spawn:

        async def f() -> None:  # pragma: no cover
            pass

        with pytest.raises(TypeError, match="expecting an async function"):
            bad_call(f())  # type: ignore[arg-type]

        async def async_gen(arg: T) -> AsyncGenerator[T, None]:  # pragma: no cover
            yield arg

        with pytest.raises(
            TypeError, match="expected an async function but got an async generator"
        ):
            bad_call(async_gen, 0)  # type: ignore


def test_calling_asyncio_function_gives_nice_error() -> None:
    async def child_xyzzy() -> None:
        await create_asyncio_future_in_new_loop()

    async def misguided() -> None:
        await child_xyzzy()

    with pytest.raises(TypeError) as excinfo:
        _core.run(misguided)

    assert "asyncio" in str(excinfo.value)
    # The traceback should point to the location of the foreign await
    assert any(  # pragma: no branch
        entry.name == "child_xyzzy" for entry in excinfo.traceback
    )


async def test_asyncio_function_inside_nursery_does_not_explode() -> None:
    # Regression test for https://github.com/python-trio/trio/issues/552
    with pytest.raises(TypeError) as excinfo:
        async with _core.open_nursery() as nursery:
            nursery.start_soon(sleep_forever)
            await create_asyncio_future_in_new_loop()
    assert "asyncio" in str(excinfo.value)


async def test_trivial_yields() -> None:
    with assert_checkpoints():
        await _core.checkpoint()

    with assert_checkpoints():
        await _core.checkpoint_if_cancelled()
        await _core.cancel_shielded_checkpoint()

    with assert_checkpoints():
        async with _core.open_nursery():
            pass

    with _core.CancelScope() as cancel_scope:
        cancel_scope.cancel()
        with pytest.raises(MultiError) as excinfo:
            async with _core.open_nursery():
                raise KeyError
        assert len(excinfo.value.exceptions) == 2
        assert {type(e) for e in excinfo.value.exceptions} == {
            KeyError,
            _core.Cancelled,
        }


async def test_nursery_start(autojump_clock: _core.MockClock) -> None:
    async def no_args() -> None:  # pragma: no cover
        pass

    # Errors in calling convention get raised immediately from start
    async with _core.open_nursery() as nursery:
        with pytest.raises(TypeError):
            await nursery.start(no_args)

    async def sleep_then_start(
        seconds: int, *, task_status: _core.TaskStatus[int] = _core.TASK_STATUS_IGNORED
    ) -> None:
        repr(task_status)  # smoke test
        await sleep(seconds)
        task_status.started(seconds)
        await sleep(seconds)

    # Basic happy-path check: start waits for the task to call started(), then
    # returns, passes back the value, and the given nursery then waits for it
    # to exit.
    for seconds in [1, 2]:
        async with _core.open_nursery() as nursery:
            assert len(nursery.child_tasks) == 0
            t0 = _core.current_time()
            assert await nursery.start(sleep_then_start, seconds) == seconds
            assert _core.current_time() - t0 == seconds
            assert len(nursery.child_tasks) == 1
        assert _core.current_time() - t0 == 2 * seconds

    # Make sure TASK_STATUS_IGNORED works so task function can be called
    # directly
    t0 = _core.current_time()
    await sleep_then_start(3)
    assert _core.current_time() - t0 == 2 * 3

    # calling started twice
    async def double_started(
        task_status: _core.TaskStatus[None] = _core.TASK_STATUS_IGNORED,
    ) -> None:
        task_status.started()
        with pytest.raises(RuntimeError):
            task_status.started()

    async with _core.open_nursery() as nursery:
        await nursery.start(double_started)

    # child crashes before calling started -> error comes out of .start()
    async def raise_keyerror(
        task_status: _core.TaskStatus[None] = _core.TASK_STATUS_IGNORED,
    ) -> None:
        raise KeyError("oops")

    async with _core.open_nursery() as nursery:
        with pytest.raises(KeyError):
            await nursery.start(raise_keyerror)

    # child exiting cleanly before calling started -> triggers a RuntimeError
    async def nothing(
        task_status: _core.TaskStatus[None] = _core.TASK_STATUS_IGNORED,
    ) -> None:
        return

    async with _core.open_nursery() as nursery:
        with pytest.raises(RuntimeError) as excinfo1:
            await nursery.start(nothing)
        assert "exited without calling" in str(excinfo1.value)

    # if the call to start() is cancelled, then the call to started() does
    # nothing -- the child keeps executing under start(). The value it passed
    # is ignored; start() raises Cancelled.
    async def just_started(
        task_status: _core.TaskStatus[str] = _core.TASK_STATUS_IGNORED,
    ) -> None:
        task_status.started("hi")

    async with _core.open_nursery() as nursery:
        with _core.CancelScope() as cs:
            cs.cancel()
            with pytest.raises(_core.Cancelled):
                await nursery.start(just_started)

    # and if after the no-op started(), the child crashes, the error comes out
    # of start()
    async def raise_keyerror_after_started(
        *, task_status: _core.TaskStatus[None] = _core.TASK_STATUS_IGNORED
    ) -> None:
        task_status.started()
        raise KeyError("whoopsiedaisy")

    async with _core.open_nursery() as nursery:
        with _core.CancelScope() as cs:
            cs.cancel()
            with pytest.raises(MultiError) as excinfo2:
                await nursery.start(raise_keyerror_after_started)
    assert {type(e) for e in excinfo2.value.exceptions} == {
        _core.Cancelled,
        KeyError,
    }

    # trying to start in a closed nursery raises an error immediately
    async with _core.open_nursery() as closed_nursery:
        pass
    t0 = _core.current_time()
    with pytest.raises(RuntimeError):
        await closed_nursery.start(sleep_then_start, 7)
    assert _core.current_time() == t0


async def test_task_nursery_stack() -> None:
    task = _core.current_task()
    assert task._child_nurseries == []
    async with _core.open_nursery() as nursery1:
        assert task._child_nurseries == [nursery1]
        with pytest.raises(KeyError):
            async with _core.open_nursery() as nursery2:
                assert task._child_nurseries == [nursery1, nursery2]
                raise KeyError
        assert task._child_nurseries == [nursery1]
    assert task._child_nurseries == []


async def test_nursery_start_with_cancelled_nursery() -> None:
    # This function isn't testing task_status, it's using task_status as a
    # convenient way to get a nursery that we can test spawning stuff into.
    async def setup_nursery(
        task_status: _core.TaskStatus[_core.Nursery] = _core.TASK_STATUS_IGNORED,
    ) -> None:
        async with _core.open_nursery() as nursery:
            task_status.started(nursery)
            await sleep_forever()

    # Calls started() while children are asleep, so we can make sure
    # that the cancellation machinery notices and aborts when a sleeping task
    # is moved into a cancelled scope.
    async def sleeping_children(
        fn: Callable[[], object],
        *,
        task_status: _core.TaskStatus[None] = _core.TASK_STATUS_IGNORED,
    ) -> None:
        async with _core.open_nursery() as nursery:
            nursery.start_soon(sleep_forever)
            nursery.start_soon(sleep_forever)
            await wait_all_tasks_blocked()
            fn()
            task_status.started()

    # Cancelling the setup_nursery just *before* calling started()
    async with _core.open_nursery() as nursery:
        target_nursery: _core.Nursery = await nursery.start(setup_nursery)
        await target_nursery.start(
            sleeping_children, target_nursery.cancel_scope.cancel
        )

    # Cancelling the setup_nursery just *after* calling started()
    async with _core.open_nursery() as nursery:
        target_nursery = await nursery.start(setup_nursery)
        await target_nursery.start(sleeping_children, lambda: None)
        target_nursery.cancel_scope.cancel()


async def test_nursery_start_keeps_nursery_open(
    autojump_clock: _core.MockClock,
) -> None:
    async def sleep_a_bit(
        task_status: _core.TaskStatus[None] = _core.TASK_STATUS_IGNORED,
    ) -> None:
        await sleep(2)
        task_status.started()
        await sleep(3)

    async with _core.open_nursery() as nursery1:
        t0 = _core.current_time()
        async with _core.open_nursery() as nursery2:
            # Start the 'start' call running in the background
            nursery1.start_soon(nursery2.start, sleep_a_bit)
            # Sleep a bit
            await sleep(1)
            # Start another one.
            nursery1.start_soon(nursery2.start, sleep_a_bit)
            # Then exit this nursery. At this point, there are no tasks
            # present in this nursery -- the only thing keeping it open is
            # that the tasks will be placed into it soon, when they call
            # started().
        assert _core.current_time() - t0 == 6

    # Check that it still works even if the task that the nursery is waiting
    # for ends up crashing, and never actually enters the nursery.
    async def sleep_then_crash(
        task_status: _core.TaskStatus[None] = _core.TASK_STATUS_IGNORED,
    ) -> None:
        await sleep(7)
        raise KeyError

    async def start_sleep_then_crash(nursery: _core.Nursery) -> None:
        with pytest.raises(KeyError):
            await nursery.start(sleep_then_crash)

    async with _core.open_nursery() as nursery1:
        t0 = _core.current_time()
        async with _core.open_nursery() as nursery2:
            nursery1.start_soon(start_sleep_then_crash, nursery2)
            await wait_all_tasks_blocked()
        assert _core.current_time() - t0 == 7


async def test_nursery_explicit_exception() -> None:
    with pytest.raises(KeyError):
        async with _core.open_nursery():
            raise KeyError()


async def test_nursery_stop_iteration() -> None:
    async def fail() -> NoReturn:
        raise ValueError

    try:
        async with _core.open_nursery() as nursery:
            nursery.start_soon(fail)
            raise StopIteration
    except MultiError as e:
        assert tuple(map(type, e.exceptions)) == (StopIteration, ValueError)


async def test_nursery_stop_async_iteration() -> None:
    class it:
        def __init__(self, count: int):
            self.count = count
            self.val = 0

        async def __anext__(self) -> int:
            await sleep(0)
            val = self.val
            if val >= self.count:
                raise StopAsyncIteration
            self.val += 1
            return val

    class async_zip:
        def __init__(self, *largs: it):
            self.nexts = [obj.__anext__ for obj in largs]

        async def _accumulate(
            self, f: Callable[[], Awaitable[int]], items: list[int | None], i: int
        ) -> None:
            items[i] = await f()

        def __aiter__(self) -> async_zip:
            return self

        async def __anext__(self) -> list[int]:
            nexts = self.nexts
            items: list[int] = [-1] * len(nexts)

            async with _core.open_nursery() as nursery:
                for i, f in enumerate(nexts):
                    nursery.start_soon(self._accumulate, f, items, i)

            return items

    result: list[list[int]] = []
    async for vals in async_zip(it(4), it(2)):
        result.append(vals)
    assert result == [[0, 0], [1, 1]]


async def test_traceback_frame_removal() -> None:
    async def my_child_task() -> NoReturn:
        raise KeyError()

    try:
        # Trick: For now cancel/nursery scopes still leave a bunch of tb gunk
        # behind. But if there's a MultiError, they leave it on the MultiError,
        # which lets us get a clean look at the KeyError itself. Someday I
        # guess this will always be a MultiError (#611), but for now we can
        # force it by raising two exceptions.
        async with _core.open_nursery() as nursery:
            nursery.start_soon(my_child_task)
            nursery.start_soon(my_child_task)
    except MultiError as exc:
        first_exc = exc.exceptions[0]
        assert isinstance(first_exc, KeyError)
        # The top frame in the exception traceback should be inside the child
        # task, not trio/contextvars internals. And there's only one frame
        # inside the child task, so this will also detect if our frame-removal
        # is too eager.
        tb = first_exc.__traceback__
        assert tb is not None
        assert tb.tb_frame.f_code is my_child_task.__code__


def test_contextvar_support() -> None:
    var: contextvars.ContextVar[str] = contextvars.ContextVar("test")
    var.set("before")

    assert var.get() == "before"

    async def inner() -> None:
        task = _core.current_task()
        assert task.context.get(var) == "before"
        assert var.get() == "before"
        var.set("after")
        assert var.get() == "after"
        assert var in task.context
        assert task.context.get(var) == "after"

    _core.run(inner)
    assert var.get() == "before"


async def test_contextvar_multitask() -> None:
    var = contextvars.ContextVar("test", default="hmmm")

    async def t1() -> None:
        assert var.get() == "hmmm"
        var.set("hmmmm")
        assert var.get() == "hmmmm"

    async def t2() -> None:
        assert var.get() == "hmmmm"

    async with _core.open_nursery() as n:
        n.start_soon(t1)
        await wait_all_tasks_blocked()
        assert var.get() == "hmmm"
        var.set("hmmmm")
        n.start_soon(t2)
        await wait_all_tasks_blocked()


def test_system_task_contexts() -> None:
    cvar: contextvars.ContextVar[str] = contextvars.ContextVar("qwilfish")
    cvar.set("water")

    async def system_task() -> None:
        assert cvar.get() == "water"

    async def regular_task() -> None:
        assert cvar.get() == "poison"

    async def inner() -> None:
        async with _core.open_nursery() as nursery:
            cvar.set("poison")
            nursery.start_soon(regular_task)
            _core.spawn_system_task(system_task)
            await wait_all_tasks_blocked()

    _core.run(inner)


async def test_Nursery_init() -> None:
    """Test that nurseries cannot be constructed directly."""
    # This function is async so that we have access to a task object we can
    # pass in. It should never be accessed though.
    task = _core.current_task()
    scope = _core.CancelScope()
    with pytest.raises(TypeError):
        _core._run.Nursery(task, scope, True)


async def test_Nursery_private_init() -> None:
    # context manager creation should not raise
    async with _core.open_nursery() as nursery:
        assert False == nursery._closed


def test_Nursery_subclass() -> None:
    with pytest.raises(TypeError):
        type("Subclass", (_core._run.Nursery,), {})


def test_Cancelled_init() -> None:
    with pytest.raises(TypeError):
        raise _core.Cancelled

    with pytest.raises(TypeError):
        _core.Cancelled()

    # private constructor should not raise
    _core.Cancelled._create()


def test_Cancelled_str() -> None:
    cancelled = _core.Cancelled._create()
    assert str(cancelled) == "Cancelled"


def test_Cancelled_subclass() -> None:
    with pytest.raises(TypeError):
        type("Subclass", (_core.Cancelled,), {})


def test_CancelScope_subclass() -> None:
    with pytest.raises(TypeError):
        type("Subclass", (_core.CancelScope,), {})


def test_sniffio_integration() -> None:
    with pytest.raises(sniffio.AsyncLibraryNotFoundError):
        sniffio.current_async_library()

    async def check_inside_trio() -> None:
        assert sniffio.current_async_library() == "trio"

    def check_function_returning_coroutine() -> Awaitable[object]:
        assert sniffio.current_async_library() == "trio"
        return check_inside_trio()

    _core.run(check_inside_trio)

    with pytest.raises(sniffio.AsyncLibraryNotFoundError):
        sniffio.current_async_library()

<<<<<<< HEAD
    @contextmanager
    def alternate_sniffio_library():
        prev_token = sniffio.current_async_library_cvar.set("nullio")
        prev_library, sniffio.thread_local.name = sniffio.thread_local.name, "nullio"
        try:
            yield
            assert sniffio.current_async_library() == "nullio"
        finally:
            sniffio.thread_local.name = prev_library
            sniffio.current_async_library_cvar.reset(prev_token)

    async def check_new_task_resets_sniffio_library():
        with alternate_sniffio_library():
            _core.spawn_system_task(check_inside_trio)
=======
    async def check_new_task_resets_sniffio_library() -> None:
        sniffio.current_async_library_cvar.set("nullio")
        _core.spawn_system_task(check_inside_trio)
>>>>>>> 55db083b
        async with _core.open_nursery() as nursery:
            with alternate_sniffio_library():
                nursery.start_soon(check_inside_trio)
                nursery.start_soon(check_function_returning_coroutine)

    _core.run(check_new_task_resets_sniffio_library)


async def test_Task_custom_sleep_data() -> None:
    task = _core.current_task()
    assert task.custom_sleep_data is None
    task.custom_sleep_data = 1
    assert task.custom_sleep_data == 1
    await _core.checkpoint()
    assert task.custom_sleep_data is None


@types.coroutine
def async_yield(value: T) -> Generator[T, None, None]:
    yield value


async def test_permanently_detach_coroutine_object() -> None:
    task: _core.Task | None = None
    pdco_outcome: outcome.Outcome[str] | None = None

    async def detachable_coroutine(
        task_outcome: outcome.Outcome[None],
        yield_value: object,
    ) -> None:
        await sleep(0)
        nonlocal task, pdco_outcome
        task = _core.current_task()
        pdco_outcome = await outcome.acapture(
            _core.permanently_detach_coroutine_object, task_outcome
        )
        await async_yield(yield_value)

    async with _core.open_nursery() as nursery:
        nursery.start_soon(detachable_coroutine, outcome.Value(None), "I'm free!")

    # If we get here then Trio thinks the task has exited... but the coroutine
    # is still iterable
    assert pdco_outcome is None
    assert not_none(task).coro.send("be free!") == "I'm free!"
    assert pdco_outcome == outcome.Value("be free!")
    with pytest.raises(StopIteration):
        not_none(task).coro.send(None)

    # Check the exception paths too
    task = None
    pdco_outcome = None
    with pytest.raises(KeyError):
        async with _core.open_nursery() as nursery:
            nursery.start_soon(detachable_coroutine, outcome.Error(KeyError()), "uh oh")
    throw_in = ValueError()
    assert isinstance(task, _core.Task)  # For type checkers.
    assert not_none(task).coro.throw(throw_in) == "uh oh"
    assert pdco_outcome == outcome.Error(throw_in)
    with pytest.raises(StopIteration):
        task.coro.send(None)

    async def bad_detach() -> None:
        async with _core.open_nursery():
            with pytest.raises(RuntimeError) as excinfo:
                await _core.permanently_detach_coroutine_object(outcome.Value(None))
            assert "open nurser" in str(excinfo.value)

    async with _core.open_nursery() as nursery:
        nursery.start_soon(bad_detach)


async def test_detach_and_reattach_coroutine_object() -> None:
    unrelated_task: _core.Task | None = None
    task: _core.Task | None = None

    async def unrelated_coroutine() -> None:
        nonlocal unrelated_task
        unrelated_task = _core.current_task()

    async def reattachable_coroutine() -> None:
        nonlocal task
        await sleep(0)

        task = _core.current_task()

        def abort_fn(_: _core.RaiseCancelT) -> _core.Abort:  # pragma: no cover
            return _core.Abort.FAILED

        got = await _core.temporarily_detach_coroutine_object(abort_fn)
        assert got == "not trio!"

        await async_yield(1)
        await async_yield(2)

        with pytest.raises(RuntimeError) as excinfo:
            await _core.reattach_detached_coroutine_object(
                not_none(unrelated_task), None
            )
        assert "does not match" in str(excinfo.value)

        await _core.reattach_detached_coroutine_object(task, "byebye")

        await sleep(0)

    async with _core.open_nursery() as nursery:
        nursery.start_soon(unrelated_coroutine)
        nursery.start_soon(reattachable_coroutine)
        await wait_all_tasks_blocked()

        # Okay, it's detached. Here's our coroutine runner:
        assert not_none(task).coro.send("not trio!") == 1
        assert not_none(task).coro.send(None) == 2
        assert not_none(task).coro.send(None) == "byebye"

        # Now it's been reattached, and we can leave the nursery


async def test_detached_coroutine_cancellation() -> None:
    abort_fn_called = False
    task: _core.Task | None = None

    async def reattachable_coroutine() -> None:
        await sleep(0)

        nonlocal task
        task = _core.current_task()

        def abort_fn(_: _core.RaiseCancelT) -> _core.Abort:
            nonlocal abort_fn_called
            abort_fn_called = True
            return _core.Abort.FAILED

        await _core.temporarily_detach_coroutine_object(abort_fn)
        await _core.reattach_detached_coroutine_object(task, None)
        with pytest.raises(_core.Cancelled):
            await sleep(0)

    async with _core.open_nursery() as nursery:
        nursery.start_soon(reattachable_coroutine)
        await wait_all_tasks_blocked()
        assert task is not None
        nursery.cancel_scope.cancel()
        task.coro.send(None)

    assert abort_fn_called


@restore_unraisablehook()
def test_async_function_implemented_in_C() -> None:
    # These used to crash because we'd try to mutate the coroutine object's
    # cr_frame, but C functions don't have Python frames.

    async def agen_fn(record: list[str]) -> AsyncIterator[None]:
        assert not _core.currently_ki_protected()
        record.append("the generator ran")
        yield

    run_record: list[str] = []
    agen = agen_fn(run_record)
    _core.run(agen.__anext__)
    assert run_record == ["the generator ran"]

    async def main() -> None:
        start_soon_record: list[str] = []
        agen = agen_fn(start_soon_record)
        async with _core.open_nursery() as nursery:
            nursery.start_soon(agen.__anext__)
        assert start_soon_record == ["the generator ran"]

    _core.run(main)


async def test_very_deep_cancel_scope_nesting() -> None:
    # This used to crash with a RecursionError in CancelStatus.recalculate
    with ExitStack() as exit_stack:
        outermost_scope = _core.CancelScope()
        exit_stack.enter_context(outermost_scope)
        for _ in range(5000):
            exit_stack.enter_context(_core.CancelScope())
        outermost_scope.cancel()


async def test_cancel_scope_deadline_duplicates() -> None:
    # This exercises an assert in Deadlines._prune, by intentionally creating
    # duplicate entries in the deadline heap.
    now = _core.current_time()
    with _core.CancelScope() as cscope:
        for _ in range(DEADLINE_HEAP_MIN_PRUNE_THRESHOLD * 2):
            cscope.deadline = now + 9998
            cscope.deadline = now + 9999
        await sleep(0.01)


@pytest.mark.skipif(
    sys.implementation.name != "cpython", reason="Only makes sense with refcounting GC"
)
async def test_simple_cancel_scope_usage_doesnt_create_cyclic_garbage() -> None:
    # https://github.com/python-trio/trio/issues/1770
    gc.collect()

    async def do_a_cancel() -> None:
        with _core.CancelScope() as cscope:
            cscope.cancel()
            await sleep_forever()

    async def crasher() -> NoReturn:
        raise ValueError

    old_flags = gc.get_debug()
    try:
        gc.collect()
        gc.set_debug(gc.DEBUG_SAVEALL)

        # cover outcome.Error.unwrap
        # (See https://github.com/python-trio/outcome/pull/29)
        await do_a_cancel()
        # cover outcome.Error.unwrap if unrolled_run hangs on to exception refs
        # (See https://github.com/python-trio/trio/pull/1864)
        await do_a_cancel()

        with pytest.raises(ValueError):
            async with _core.open_nursery() as nursery:
                # cover NurseryManager.__aexit__
                nursery.start_soon(crasher)

        gc.collect()
        assert not gc.garbage
    finally:
        gc.set_debug(old_flags)
        gc.garbage.clear()


@pytest.mark.skipif(
    sys.implementation.name != "cpython", reason="Only makes sense with refcounting GC"
)
async def test_cancel_scope_exit_doesnt_create_cyclic_garbage() -> None:
    # https://github.com/python-trio/trio/pull/2063
    gc.collect()

    async def crasher() -> NoReturn:
        raise ValueError

    old_flags = gc.get_debug()
    try:
        with pytest.raises(ValueError), _core.CancelScope() as outer:
            async with _core.open_nursery() as nursery:
                gc.collect()
                gc.set_debug(gc.DEBUG_SAVEALL)
                # One child that gets cancelled by the outer scope
                nursery.start_soon(sleep_forever)
                outer.cancel()
                # And one that raises a different error
                nursery.start_soon(crasher)
                # so that outer filters a Cancelled from the MultiError and
                # covers CancelScope.__exit__ (and NurseryManager.__aexit__)
                # (See https://github.com/python-trio/trio/pull/2063)

        gc.collect()
        assert not gc.garbage
    finally:
        gc.set_debug(old_flags)
        gc.garbage.clear()


@pytest.mark.xfail(
    sys.version_info >= (3, 12),
    reason="Waiting on https://github.com/python/cpython/issues/100964",
)
@pytest.mark.skipif(
    sys.implementation.name != "cpython", reason="Only makes sense with refcounting GC"
)
async def test_nursery_cancel_doesnt_create_cyclic_garbage() -> None:
    collected = False

    # https://github.com/python-trio/trio/issues/1770#issuecomment-730229423
    def toggle_collected() -> None:
        nonlocal collected
        collected = True

    gc.collect()
    old_flags = gc.get_debug()
    try:
        gc.set_debug(0)
        gc.collect()
        gc.set_debug(gc.DEBUG_SAVEALL)

        # cover Nursery._nested_child_finished
        async with _core.open_nursery() as nursery:
            nursery.cancel_scope.cancel()

        weakref.finalize(nursery, toggle_collected)
        del nursery
        # a checkpoint clears the nursery from the internals, apparently
        # TODO: stop event loop from hanging on to the nursery at this point
        await _core.checkpoint()

        assert collected
        gc.collect()
        assert not gc.garbage
    finally:
        gc.set_debug(old_flags)
        gc.garbage.clear()


@pytest.mark.skipif(
    sys.implementation.name != "cpython", reason="Only makes sense with refcounting GC"
)
async def test_locals_destroyed_promptly_on_cancel() -> None:
    destroyed = False

    def finalizer() -> None:
        nonlocal destroyed
        destroyed = True

    class A:
        pass

    async def task() -> None:
        a = A()
        weakref.finalize(a, finalizer)
        await _core.checkpoint()

    async with _core.open_nursery() as nursery:
        nursery.start_soon(task)
        nursery.cancel_scope.cancel()
    assert destroyed


def test_run_strict_exception_groups() -> None:
    """
    Test that nurseries respect the global context setting of strict_exception_groups.
    """

    async def main() -> NoReturn:
        async with _core.open_nursery():
            raise Exception("foo")

    with pytest.raises(MultiError) as exc:
        _core.run(main, strict_exception_groups=True)

    assert len(exc.value.exceptions) == 1
    assert type(exc.value.exceptions[0]) is Exception
    assert exc.value.exceptions[0].args == ("foo",)


def test_run_strict_exception_groups_nursery_override() -> None:
    """
    Test that a nursery can override the global context setting of
    strict_exception_groups.
    """

    async def main() -> NoReturn:
        async with _core.open_nursery(strict_exception_groups=False):
            raise Exception("foo")

    with pytest.raises(Exception, match="foo"):
        _core.run(main, strict_exception_groups=True)


async def test_nursery_strict_exception_groups() -> None:
    """Test that strict exception groups can be enabled on a per-nursery basis."""
    with pytest.raises(MultiError) as exc:
        async with _core.open_nursery(strict_exception_groups=True):
            raise Exception("foo")

    assert len(exc.value.exceptions) == 1
    assert type(exc.value.exceptions[0]) is Exception
    assert exc.value.exceptions[0].args == ("foo",)


async def test_nursery_collapse_strict() -> None:
    """
    Test that a single exception from a nested nursery with strict semantics doesn't get
    collapsed when CancelledErrors are stripped from it.
    """

    async def raise_error() -> NoReturn:
        raise RuntimeError("test error")

    with pytest.raises(MultiError) as exc:
        async with _core.open_nursery() as nursery:
            nursery.start_soon(sleep_forever)
            nursery.start_soon(raise_error)
            async with _core.open_nursery(strict_exception_groups=True) as nursery2:
                nursery2.start_soon(sleep_forever)
                nursery2.start_soon(raise_error)
                nursery.cancel_scope.cancel()

    exceptions = exc.value.exceptions
    assert len(exceptions) == 2
    assert isinstance(exceptions[0], RuntimeError)
    assert isinstance(exceptions[1], MultiError)
    assert len(exceptions[1].exceptions) == 1
    assert isinstance(exceptions[1].exceptions[0], RuntimeError)


async def test_nursery_collapse_loose() -> None:
    """
    Test that a single exception from a nested nursery with loose semantics gets
    collapsed when CancelledErrors are stripped from it.
    """

    async def raise_error() -> NoReturn:
        raise RuntimeError("test error")

    with pytest.raises(MultiError) as exc:
        async with _core.open_nursery() as nursery:
            nursery.start_soon(sleep_forever)
            nursery.start_soon(raise_error)
            async with _core.open_nursery() as nursery2:
                nursery2.start_soon(sleep_forever)
                nursery2.start_soon(raise_error)
                nursery.cancel_scope.cancel()

    exceptions = exc.value.exceptions
    assert len(exceptions) == 2
    assert isinstance(exceptions[0], RuntimeError)
    assert isinstance(exceptions[1], RuntimeError)


async def test_cancel_scope_no_cancellederror() -> None:
    """
    Test that when a cancel scope encounters an exception group that does NOT contain
    a Cancelled exception, it will NOT set the ``cancelled_caught`` flag.
    """

    with pytest.raises(ExceptionGroup):
        with _core.CancelScope() as scope:
            scope.cancel()
            raise ExceptionGroup("test", [RuntimeError(), RuntimeError()])

    assert not scope.cancelled_caught<|MERGE_RESOLUTION|>--- conflicted
+++ resolved
@@ -8,9 +8,6 @@
 import time
 import types
 import weakref
-<<<<<<< HEAD
-from contextlib import ExitStack, contextmanager
-=======
 from collections.abc import (
     AsyncGenerator,
     AsyncIterator,
@@ -18,8 +15,7 @@
     Callable,
     Generator,
 )
-from contextlib import ExitStack
->>>>>>> 55db083b
+from contextlib import ExitStack, contextmanager
 from math import inf
 from typing import NoReturn, TypeVar
 
@@ -2069,7 +2065,6 @@
     with pytest.raises(sniffio.AsyncLibraryNotFoundError):
         sniffio.current_async_library()
 
-<<<<<<< HEAD
     @contextmanager
     def alternate_sniffio_library():
         prev_token = sniffio.current_async_library_cvar.set("nullio")
@@ -2081,14 +2076,9 @@
             sniffio.thread_local.name = prev_library
             sniffio.current_async_library_cvar.reset(prev_token)
 
-    async def check_new_task_resets_sniffio_library():
+    async def check_new_task_resets_sniffio_library() -> None:
         with alternate_sniffio_library():
             _core.spawn_system_task(check_inside_trio)
-=======
-    async def check_new_task_resets_sniffio_library() -> None:
-        sniffio.current_async_library_cvar.set("nullio")
-        _core.spawn_system_task(check_inside_trio)
->>>>>>> 55db083b
         async with _core.open_nursery() as nursery:
             with alternate_sniffio_library():
                 nursery.start_soon(check_inside_trio)
