--- conflicted
+++ resolved
@@ -1848,32 +1848,12 @@
 
     """
 
-    locals()[LOCALS_KEY_KI_PROTECTION_ENABLED] = True
     __tracebackhide__ = True
 
     runner = setup_runner(clock, instruments)
 
-<<<<<<< HEAD
     # KI handling goes outside unrolled_run to avoid an interval where
     # KeyboardInterrupt would be allowed and converted into an
-=======
-    if clock is None:
-        clock = SystemClock()
-    instruments = list(instruments)
-    io_manager = TheIOManager()
-    system_context = copy_context()
-    system_context.run(current_async_library_cvar.set, "trio")
-    runner = Runner(
-        clock=clock,
-        instruments=instruments,
-        io_manager=io_manager,
-        system_context=system_context,
-    )
-    GLOBAL_RUN_CONTEXT.runner = runner
-
-    # KI handling goes outside the core try/except/finally to avoid a window
-    # where KeyboardInterrupt would be allowed and converted into an
->>>>>>> dd4dbe04
     # TrioInternalError:
     try:
         with ki_manager(runner.deliver_ki, restrict_keyboard_interrupt_to_checkpoints):
