<<<<<<< HEAD
import re
=======
import sys
>>>>>>> a65fbd91

import pytest

import threading
import socket as stdlib_socket
import ssl
from contextlib import contextmanager
from functools import partial

from OpenSSL import SSL
import trustme
from async_generator import asynccontextmanager

import trio
from .. import _core
from .._highlevel_socket import SocketStream, SocketListener
from .._highlevel_generic import aclose_forcefully
from .._core import ClosedResourceError, BrokenResourceError
from .._highlevel_open_tcp_stream import open_tcp_stream
from .. import socket as tsocket
from .._ssl import SSLStream, SSLListener, NeedHandshakeError
from .._util import ConflictDetector

from .._core.tests.tutil import slow

from ..testing import (
    assert_checkpoints,
    Sequencer,
    memory_stream_pair,
    lockstep_stream_pair,
    check_two_way_stream,
)

# We have two different kinds of echo server fixtures we use for testing. The
# first is a real server written using the stdlib ssl module and blocking
# sockets. It runs in a thread and we talk to it over a real socketpair(), to
# validate interoperability in a semi-realistic setting.
#
# The second is a very weird virtual echo server that lives inside a custom
# Stream class. It lives entirely inside the Python object space; there are no
# operating system calls in it at all. No threads, no I/O, nothing. It's
# 'send_all' call takes encrypted data from a client and feeds it directly into
# the server-side TLS state engine to decrypt, then takes that data, feeds it
# back through to get the encrypted response, and returns it from 'receive_some'. This
# gives us full control and reproducibility. This server is written using
# PyOpenSSL, so that we can trigger renegotiations on demand. It also allows
# us to insert random (virtual) delays, to really exercise all the weird paths
# in SSLStream's state engine.
#
# Both present a certificate for "trio-test-1.example.org".

TRIO_TEST_CA = trustme.CA()
TRIO_TEST_1_CERT = TRIO_TEST_CA.issue_server_cert("trio-test-1.example.org")

SERVER_CTX = ssl.create_default_context(ssl.Purpose.CLIENT_AUTH)
TRIO_TEST_1_CERT.configure_cert(SERVER_CTX)

# TLS 1.3 has a lot of changes from previous versions. So we want to run tests
# with both TLS 1.3, and TLS 1.2.
if hasattr(ssl, "OP_NO_TLSv1_3"):
    # "tls13" means that we're willing to negotiate TLS 1.3. Usually that's
    # what will happen, but the renegotiation tests explicitly force a
    # downgrade on the server side. "tls12" means we refuse to negotiate TLS
    # 1.3, so we'll almost certainly use TLS 1.2.
    client_ctx_params = ["tls13", "tls12"]
else:
    # We can't control whether we use TLS 1.3, so we just have to accept
    # whatever openssl wants to use. This might be TLS 1.2 (if openssl is
    # old), or it might be TLS 1.3 (if openssl is new, but our python version
    # is too old to expose the configuration knobs).
    client_ctx_params = ["default"]


@pytest.fixture(scope="module", params=client_ctx_params)
def client_ctx(request):
    ctx = ssl.create_default_context()
    TRIO_TEST_CA.configure_trust(ctx)
    if request.param in ["default", "tls13"]:
        return ctx
    elif request.param == "tls12":
        ctx.options |= ssl.OP_NO_TLSv1_3
        return ctx
    else:  # pragma: no cover
        assert False


# The blocking socket server.
def ssl_echo_serve_sync(sock, *, expect_fail=False):
    try:
        wrapped = SERVER_CTX.wrap_socket(
            sock, server_side=True, suppress_ragged_eofs=False
        )
        with wrapped:
            wrapped.do_handshake()
            while True:
                data = wrapped.recv(4096)
                if not data:
                    # other side has initiated a graceful shutdown; we try to
                    # respond in kind but it's legal for them to have already
                    # gone away.
                    exceptions = (BrokenPipeError, ssl.SSLZeroReturnError)
                    try:
                        wrapped.unwrap()
                    except exceptions:
                        pass
                    except ssl.SSLWantWriteError:  # pragma: no cover
                        # Under unclear conditions, CPython sometimes raises
                        # SSLWantWriteError here. This is a bug (bpo-32219),
                        # but it's not our bug.  Christian Heimes thinks
                        # it's fixed in 'recent' CPython versions so we fail
                        # the test for those and ignore it for earlier
                        # versions.
                        if sys.platform != "cpython" or sys.version_info >= (3, 8):
                            pytest.fail(
                                "still an issue on recent python versions "
                                "add a comment to "
                                "https://bugs.python.org/issue32219"
                            )
                    return
                wrapped.sendall(data)
    # This is an obscure workaround for an openssl bug. In server mode, in
    # some versions, openssl sends some extra data at the end of do_handshake
    # that it shouldn't send. Normally this is harmless, but, if the other
    # side shuts down the connection before it reads that data, it might cause
    # the OS to report a ECONNREST or even ECONNABORTED (which is just wrong,
    # since ECONNABORTED is supposed to mean that connect() failed, but what
    # can you do). In this case the other side did nothing wrong, but there's
    # no way to recover, so we let it pass, and just cross our fingers its not
    # hiding any (other) real bugs. For more details see:
    #
    #   https://github.com/python-trio/trio/issues/1293
    #
    # Also, this happens frequently but non-deterministically, so we have to
    # 'no cover' it to avoid coverage flapping.
    except (ConnectionResetError, ConnectionAbortedError):  # pragma: no cover
        return
    except Exception as exc:
        if expect_fail:
            print("ssl_echo_serve_sync got error as expected:", exc)
        else:  # pragma: no cover
            print("ssl_echo_serve_sync got unexpected error:", exc)
            raise
    else:
        if expect_fail:  # pragma: no cover
            raise RuntimeError("failed to fail?")
    finally:
        sock.close()


# Fixture that gives a raw socket connected to a trio-test-1 echo server
# (running in a thread). Useful for testing making connections with different
# SSLContexts.
@asynccontextmanager
async def ssl_echo_server_raw(**kwargs):
    a, b = stdlib_socket.socketpair()
    async with trio.open_nursery() as nursery:
        # Exiting the 'with a, b' context manager closes the sockets, which
        # causes the thread to exit (possibly with an error), which allows the
        # nursery context manager to exit too.
        with a, b:
            nursery.start_soon(
                trio.to_thread.run_sync, partial(ssl_echo_serve_sync, b, **kwargs)
            )

            yield SocketStream(tsocket.from_stdlib_socket(a))


# Fixture that gives a properly set up SSLStream connected to a trio-test-1
# echo server (running in a thread)
@asynccontextmanager
async def ssl_echo_server(client_ctx, **kwargs):
    async with ssl_echo_server_raw(**kwargs) as sock:
        yield SSLStream(sock, client_ctx, server_hostname="trio-test-1.example.org")


# The weird in-memory server ... thing.
# Doesn't inherit from Stream because I left out the methods that we don't
# actually need.
class PyOpenSSLEchoStream:
    def __init__(self, sleeper=None):
        ctx = SSL.Context(SSL.SSLv23_METHOD)
        # TLS 1.3 removes renegotiation support. Which is great for them, but
        # we still have to support versions before that, and that means we
        # need to test renegotiation support, which means we need to force this
        # to use a lower version where this test server can trigger
        # renegotiations. Of course TLS 1.3 support isn't released yet, but
        # I'm told that this will work once it is. (And once it is we can
        # remove the pragma: no cover too.) Alternatively, we could switch to
        # using TLSv1_2_METHOD.
        #
        # Discussion: https://github.com/pyca/pyopenssl/issues/624

        # This is the right way, but we can't use it until this PR is in a
        # released:
        #     https://github.com/pyca/pyopenssl/pull/861
        #
        # if hasattr(SSL, "OP_NO_TLSv1_3"):
        #     ctx.set_options(SSL.OP_NO_TLSv1_3)
        #
        # Fortunately pyopenssl uses cryptography under the hood, so we can be
        # confident that they're using the same version of openssl
        from cryptography.hazmat.bindings.openssl.binding import Binding

        b = Binding()
        if hasattr(b.lib, "SSL_OP_NO_TLSv1_3"):
            ctx.set_options(b.lib.SSL_OP_NO_TLSv1_3)

        # Unfortunately there's currently no way to say "use 1.3 or worse", we
        # can only disable specific versions. And if the two sides start
        # negotiating 1.4 at some point in the future, it *might* mean that
        # our tests silently stop working properly. So the next line is a
        # tripwire to remind us we need to revisit this stuff in 5 years or
        # whatever when the next TLS version is released:
        assert not hasattr(SSL, "OP_NO_TLSv1_4")
        TRIO_TEST_1_CERT.configure_cert(ctx)
        self._conn = SSL.Connection(ctx, None)
        self._conn.set_accept_state()
        self._lot = _core.ParkingLot()
        self._pending_cleartext = bytearray()

        self._send_all_conflict_detector = ConflictDetector(
            "simultaneous calls to PyOpenSSLEchoStream.send_all"
        )
        self._receive_some_conflict_detector = ConflictDetector(
            "simultaneous calls to PyOpenSSLEchoStream.receive_some"
        )

        if sleeper is None:

            async def no_op_sleeper(_):
                return

            self.sleeper = no_op_sleeper
        else:
            self.sleeper = sleeper

    async def aclose(self):
        self._conn.bio_shutdown()

    def renegotiate_pending(self):
        return self._conn.renegotiate_pending()

    def renegotiate(self):
        # Returns false if a renegotiation is already in progress, meaning
        # nothing happens.
        assert self._conn.renegotiate()

    async def wait_send_all_might_not_block(self):
        with self._send_all_conflict_detector:
            await _core.checkpoint()
            await _core.checkpoint()
            await self.sleeper("wait_send_all_might_not_block")

    async def send_all(self, data):
        print("  --> transport_stream.send_all")
        with self._send_all_conflict_detector:
            await _core.checkpoint()
            await _core.checkpoint()
            await self.sleeper("send_all")
            self._conn.bio_write(data)
            while True:
                await self.sleeper("send_all")
                try:
                    data = self._conn.recv(1)
                except SSL.ZeroReturnError:
                    self._conn.shutdown()
                    print("renegotiations:", self._conn.total_renegotiations())
                    break
                except SSL.WantReadError:
                    break
                else:
                    self._pending_cleartext += data
            self._lot.unpark_all()
            await self.sleeper("send_all")
            print("  <-- transport_stream.send_all finished")

    async def receive_some(self, nbytes=None):
        print("  --> transport_stream.receive_some")
        if nbytes is None:
            nbytes = 65536  # arbitrary
        with self._receive_some_conflict_detector:
            try:
                await _core.checkpoint()
                await _core.checkpoint()
                while True:
                    await self.sleeper("receive_some")
                    try:
                        return self._conn.bio_read(nbytes)
                    except SSL.WantReadError:
                        # No data in our ciphertext buffer; try to generate
                        # some.
                        if self._pending_cleartext:
                            # We have some cleartext; maybe we can encrypt it
                            # and then return it.
                            print("    trying", self._pending_cleartext)
                            try:
                                # PyOpenSSL bug: doesn't accept bytearray
                                # https://github.com/pyca/pyopenssl/issues/621
                                next_byte = self._pending_cleartext[0:1]
                                self._conn.send(bytes(next_byte))
                            # Apparently this next bit never gets hit in the
                            # test suite, but it's not an interesting omission
                            # so let's pragma it.
                            except SSL.WantReadError:  # pragma: no cover
                                # We didn't manage to send the cleartext (and
                                # in particular we better leave it there to
                                # try again, due to openssl's retry
                                # semantics), but it's possible we pushed a
                                # renegotiation forward and *now* we have data
                                # to send.
                                try:
                                    return self._conn.bio_read(nbytes)
                                except SSL.WantReadError:
                                    # Nope. We're just going to have to wait
                                    # for someone to call send_all() to give
                                    # use more data.
                                    print("parking (a)")
                                    await self._lot.park()
                            else:
                                # We successfully sent that byte, so we don't
                                # have to again.
                                del self._pending_cleartext[0:1]
                        else:
                            # no pending cleartext; nothing to do but wait for
                            # someone to call send_all
                            print("parking (b)")
                            await self._lot.park()
            finally:
                await self.sleeper("receive_some")
                print("  <-- transport_stream.receive_some finished")


async def test_PyOpenSSLEchoStream_gives_resource_busy_errors():
    # Make sure that PyOpenSSLEchoStream complains if two tasks call send_all
    # at the same time, or ditto for receive_some. The tricky cases where SSLStream
    # might accidentally do this are during renegotiation, which we test using
    # PyOpenSSLEchoStream, so this makes sure that if we do have a bug then
    # PyOpenSSLEchoStream will notice and complain.

    s = PyOpenSSLEchoStream()
    with pytest.raises(_core.BusyResourceError) as excinfo:
        async with _core.open_nursery() as nursery:
            nursery.start_soon(s.send_all, b"x")
            nursery.start_soon(s.send_all, b"x")
    assert "simultaneous" in str(excinfo.value)

    s = PyOpenSSLEchoStream()
    with pytest.raises(_core.BusyResourceError) as excinfo:
        async with _core.open_nursery() as nursery:
            nursery.start_soon(s.send_all, b"x")
            nursery.start_soon(s.wait_send_all_might_not_block)
    assert "simultaneous" in str(excinfo.value)

    s = PyOpenSSLEchoStream()
    with pytest.raises(_core.BusyResourceError) as excinfo:
        async with _core.open_nursery() as nursery:
            nursery.start_soon(s.wait_send_all_might_not_block)
            nursery.start_soon(s.wait_send_all_might_not_block)
    assert "simultaneous" in str(excinfo.value)

    s = PyOpenSSLEchoStream()
    with pytest.raises(_core.BusyResourceError) as excinfo:
        async with _core.open_nursery() as nursery:
            nursery.start_soon(s.receive_some, 1)
            nursery.start_soon(s.receive_some, 1)
    assert "simultaneous" in str(excinfo.value)


@contextmanager
def virtual_ssl_echo_server(client_ctx, **kwargs):
    fakesock = PyOpenSSLEchoStream(**kwargs)
    yield SSLStream(fakesock, client_ctx, server_hostname="trio-test-1.example.org")


def ssl_wrap_pair(
    client_ctx,
    client_transport,
    server_transport,
    *,
    client_kwargs={},
    server_kwargs={},
):
    client_ssl = SSLStream(
        client_transport,
        client_ctx,
        server_hostname="trio-test-1.example.org",
        **client_kwargs,
    )
    server_ssl = SSLStream(
        server_transport, SERVER_CTX, server_side=True, **server_kwargs
    )
    return client_ssl, server_ssl


def ssl_memory_stream_pair(client_ctx, **kwargs):
    client_transport, server_transport = memory_stream_pair()
    return ssl_wrap_pair(client_ctx, client_transport, server_transport, **kwargs)


def ssl_lockstep_stream_pair(client_ctx, **kwargs):
    client_transport, server_transport = lockstep_stream_pair()
    return ssl_wrap_pair(client_ctx, client_transport, server_transport, **kwargs)


# Simple smoke test for handshake/send/receive/shutdown talking to a
# synchronous server, plus make sure that we do the bare minimum of
# certificate checking (even though this is really Python's responsibility)
async def test_ssl_client_basics(client_ctx):
    # Everything OK
    async with ssl_echo_server(client_ctx) as s:
        assert not s.server_side
        await s.send_all(b"x")
        assert await s.receive_some(1) == b"x"
        await s.aclose()

    # Didn't configure the CA file, should fail
    async with ssl_echo_server_raw(expect_fail=True) as sock:
        bad_client_ctx = ssl.create_default_context()
        s = SSLStream(sock, bad_client_ctx, server_hostname="trio-test-1.example.org")
        assert not s.server_side
        with pytest.raises(BrokenResourceError) as excinfo:
            await s.send_all(b"x")
        assert isinstance(excinfo.value.__cause__, ssl.SSLError)

    # Trusted CA, but wrong host name
    async with ssl_echo_server_raw(expect_fail=True) as sock:
        s = SSLStream(sock, client_ctx, server_hostname="trio-test-2.example.org")
        assert not s.server_side
        with pytest.raises(BrokenResourceError) as excinfo:
            await s.send_all(b"x")
        assert isinstance(excinfo.value.__cause__, ssl.CertificateError)


async def test_ssl_server_basics(client_ctx):
    a, b = stdlib_socket.socketpair()
    with a, b:
        server_sock = tsocket.from_stdlib_socket(b)
        server_transport = SSLStream(
            SocketStream(server_sock), SERVER_CTX, server_side=True
        )
        assert server_transport.server_side

        def client():
            with client_ctx.wrap_socket(
                a, server_hostname="trio-test-1.example.org"
            ) as client_sock:
                client_sock.sendall(b"x")
                assert client_sock.recv(1) == b"y"
                client_sock.sendall(b"z")
                client_sock.unwrap()

        t = threading.Thread(target=client)
        t.start()

        assert await server_transport.receive_some(1) == b"x"
        await server_transport.send_all(b"y")
        assert await server_transport.receive_some(1) == b"z"
        assert await server_transport.receive_some(1) == b""
        await server_transport.aclose()

        t.join()


async def test_attributes(client_ctx):
    async with ssl_echo_server_raw(expect_fail=True) as sock:
        good_ctx = client_ctx
        bad_ctx = ssl.create_default_context()
        s = SSLStream(sock, good_ctx, server_hostname="trio-test-1.example.org")

        assert s.transport_stream is sock

        # Forwarded attribute getting
        assert s.context is good_ctx
        assert s.server_side == False  # noqa
        assert s.server_hostname == "trio-test-1.example.org"
        with pytest.raises(AttributeError):
            s.asfdasdfsa

        # __dir__
        assert "transport_stream" in dir(s)
        assert "context" in dir(s)

        # Setting the attribute goes through to the underlying object

        # most attributes on SSLObject are read-only
        with pytest.raises(AttributeError):
            s.server_side = True
        with pytest.raises(AttributeError):
            s.server_hostname = "asdf"

        # but .context is *not*. Check that we forward attribute setting by
        # making sure that after we set the bad context our handshake indeed
        # fails:
        s.context = bad_ctx
        assert s.context is bad_ctx
        with pytest.raises(BrokenResourceError) as excinfo:
            await s.do_handshake()
        assert isinstance(excinfo.value.__cause__, ssl.SSLError)


# Note: this test fails horribly if we force TLS 1.2 and trigger a
# renegotiation at the beginning (e.g. by switching to the pyopenssl
# server). Usually the client crashes in SSLObject.write with "UNEXPECTED
# RECORD"; sometimes we get something more exotic like a SyscallError. This is
# odd because openssl isn't doing any syscalls, but so it goes. After lots of
# websearching I'm pretty sure this is due to a bug in OpenSSL, where it just
# can't reliably handle full-duplex communication combined with
# renegotiation. Nice, eh?
#
#   https://rt.openssl.org/Ticket/Display.html?id=3712
#   https://rt.openssl.org/Ticket/Display.html?id=2481
#   http://openssl.6102.n7.nabble.com/TLS-renegotiation-failure-on-receiving-application-data-during-handshake-td48127.html
#   https://stackoverflow.com/questions/18728355/ssl-renegotiation-with-full-duplex-socket-communication
#
# In some variants of this test (maybe only against the java server?) I've
# also seen cases where our send_all blocks waiting to write, and then our receive_some
# also blocks waiting to write, and they never wake up again. It looks like
# some kind of deadlock. I suspect there may be an issue where we've filled up
# the send buffers, and the remote side is trying to handle the renegotiation
# from inside a write() call, so it has a problem: there's all this application
# data clogging up the pipe, but it can't process and return it to the
# application because it's in write(), and it doesn't want to buffer infinite
# amounts of data, and... actually I guess those are the only two choices.
#
# NSS even documents that you shouldn't try to do a renegotiation except when
# the connection is idle:
#
#   https://developer.mozilla.org/en-US/docs/Mozilla/Projects/NSS/SSL_functions/sslfnc.html#1061582
#
# I begin to see why HTTP/2 forbids renegotiation and TLS 1.3 removes it...


async def test_full_duplex_basics(client_ctx):
    CHUNKS = 30
    CHUNK_SIZE = 32768
    EXPECTED = CHUNKS * CHUNK_SIZE

    sent = bytearray()
    received = bytearray()

    async def sender(s):
        nonlocal sent
        for i in range(CHUNKS):
            print(i)
            chunk = bytes([i] * CHUNK_SIZE)
            sent += chunk
            await s.send_all(chunk)

    async def receiver(s):
        nonlocal received
        while len(received) < EXPECTED:
            chunk = await s.receive_some(CHUNK_SIZE // 2)
            received += chunk

    async with ssl_echo_server(client_ctx) as s:
        async with _core.open_nursery() as nursery:
            nursery.start_soon(sender, s)
            nursery.start_soon(receiver, s)
            # And let's have some doing handshakes too, everyone
            # simultaneously
            nursery.start_soon(s.do_handshake)
            nursery.start_soon(s.do_handshake)

        await s.aclose()

    assert len(sent) == len(received) == EXPECTED
    assert sent == received


async def test_renegotiation_simple(client_ctx):
    with virtual_ssl_echo_server(client_ctx) as s:
        await s.do_handshake()

        s.transport_stream.renegotiate()
        await s.send_all(b"a")
        assert await s.receive_some(1) == b"a"

        # Have to send some more data back and forth to make sure the
        # renegotiation is finished before shutting down the
        # connection... otherwise openssl raises an error. I think this is a
        # bug in openssl but what can ya do.
        await s.send_all(b"b")
        assert await s.receive_some(1) == b"b"

        await s.aclose()


@slow
async def test_renegotiation_randomized(mock_clock, client_ctx):
    # The only blocking things in this function are our random sleeps, so 0 is
    # a good threshold.
    mock_clock.autojump_threshold = 0

    import random

    r = random.Random(0)

    async def sleeper(_):
        await trio.sleep(r.uniform(0, 10))

    async def clear():
        while s.transport_stream.renegotiate_pending():
            with assert_checkpoints():
                await send(b"-")
            with assert_checkpoints():
                await expect(b"-")
        print("-- clear --")

    async def send(byte):
        await s.transport_stream.sleeper("outer send")
        print("calling SSLStream.send_all", byte)
        with assert_checkpoints():
            await s.send_all(byte)

    async def expect(expected):
        await s.transport_stream.sleeper("expect")
        print("calling SSLStream.receive_some, expecting", expected)
        assert len(expected) == 1
        with assert_checkpoints():
            assert await s.receive_some(1) == expected

    with virtual_ssl_echo_server(client_ctx, sleeper=sleeper) as s:
        await s.do_handshake()

        await send(b"a")
        s.transport_stream.renegotiate()
        await expect(b"a")

        await clear()

        for i in range(100):
            b1 = bytes([i % 0xFF])
            b2 = bytes([(2 * i) % 0xFF])
            s.transport_stream.renegotiate()
            async with _core.open_nursery() as nursery:
                nursery.start_soon(send, b1)
                nursery.start_soon(expect, b1)
            async with _core.open_nursery() as nursery:
                nursery.start_soon(expect, b2)
                nursery.start_soon(send, b2)
            await clear()

        for i in range(100):
            b1 = bytes([i % 0xFF])
            b2 = bytes([(2 * i) % 0xFF])
            await send(b1)
            s.transport_stream.renegotiate()
            await expect(b1)
            async with _core.open_nursery() as nursery:
                nursery.start_soon(expect, b2)
                nursery.start_soon(send, b2)
            await clear()

    # Checking that wait_send_all_might_not_block and receive_some don't
    # conflict:

    # 1) Set up a situation where expect (receive_some) is blocked sending,
    # and wait_send_all_might_not_block comes in.

    # Our receive_some() call will get stuck when it hits send_all
    async def sleeper_with_slow_send_all(method):
        if method == "send_all":
            await trio.sleep(100000)

    # And our wait_send_all_might_not_block call will give it time to get
    # stuck, and then start
    async def sleep_then_wait_writable():
        await trio.sleep(1000)
        await s.wait_send_all_might_not_block()

    with virtual_ssl_echo_server(client_ctx, sleeper=sleeper_with_slow_send_all) as s:
        await send(b"x")
        s.transport_stream.renegotiate()
        async with _core.open_nursery() as nursery:
            nursery.start_soon(expect, b"x")
            nursery.start_soon(sleep_then_wait_writable)

        await clear()

        await s.aclose()

    # 2) Same, but now wait_send_all_might_not_block is stuck when
    # receive_some tries to send.

    async def sleeper_with_slow_wait_writable_and_expect(method):
        if method == "wait_send_all_might_not_block":
            await trio.sleep(100000)
        elif method == "expect":
            await trio.sleep(1000)

    with virtual_ssl_echo_server(
        client_ctx, sleeper=sleeper_with_slow_wait_writable_and_expect
    ) as s:
        await send(b"x")
        s.transport_stream.renegotiate()
        async with _core.open_nursery() as nursery:
            nursery.start_soon(expect, b"x")
            nursery.start_soon(s.wait_send_all_might_not_block)

        await clear()

        await s.aclose()


async def test_resource_busy_errors(client_ctx):
    async def do_send_all():
        with assert_checkpoints():
            await s.send_all(b"x")

    async def do_receive_some():
        with assert_checkpoints():
            await s.receive_some(1)

    async def do_wait_send_all_might_not_block():
        with assert_checkpoints():
            await s.wait_send_all_might_not_block()

    s, _ = ssl_lockstep_stream_pair(client_ctx)
    with pytest.raises(_core.BusyResourceError) as excinfo:
        async with _core.open_nursery() as nursery:
            nursery.start_soon(do_send_all)
            nursery.start_soon(do_send_all)
    assert "another task" in str(excinfo.value)

    s, _ = ssl_lockstep_stream_pair(client_ctx)
    with pytest.raises(_core.BusyResourceError) as excinfo:
        async with _core.open_nursery() as nursery:
            nursery.start_soon(do_receive_some)
            nursery.start_soon(do_receive_some)
    assert "another task" in str(excinfo.value)

    s, _ = ssl_lockstep_stream_pair(client_ctx)
    with pytest.raises(_core.BusyResourceError) as excinfo:
        async with _core.open_nursery() as nursery:
            nursery.start_soon(do_send_all)
            nursery.start_soon(do_wait_send_all_might_not_block)
    assert "another task" in str(excinfo.value)

    s, _ = ssl_lockstep_stream_pair(client_ctx)
    with pytest.raises(_core.BusyResourceError) as excinfo:
        async with _core.open_nursery() as nursery:
            nursery.start_soon(do_wait_send_all_might_not_block)
            nursery.start_soon(do_wait_send_all_might_not_block)
    assert "another task" in str(excinfo.value)


async def test_wait_writable_calls_underlying_wait_writable():
    record = []

    class NotAStream:
        async def wait_send_all_might_not_block(self):
            record.append("ok")

    ctx = ssl.create_default_context()
    s = SSLStream(NotAStream(), ctx, server_hostname="x")
    await s.wait_send_all_might_not_block()
    assert record == ["ok"]


async def test_checkpoints(client_ctx):
    async with ssl_echo_server(client_ctx) as s:
        with assert_checkpoints():
            await s.do_handshake()
        with assert_checkpoints():
            await s.do_handshake()
        with assert_checkpoints():
            await s.wait_send_all_might_not_block()
        with assert_checkpoints():
            await s.send_all(b"xxx")
        with assert_checkpoints():
            await s.receive_some(1)
        # These receive_some's in theory could return immediately, because the
        # "xxx" was sent in a single record and after the first
        # receive_some(1) the rest are sitting inside the SSLObject's internal
        # buffers.
        with assert_checkpoints():
            await s.receive_some(1)
        with assert_checkpoints():
            await s.receive_some(1)
        with assert_checkpoints():
            await s.unwrap()

    async with ssl_echo_server(client_ctx) as s:
        await s.do_handshake()
        with assert_checkpoints():
            await s.aclose()


async def test_send_all_empty_string(client_ctx):
    async with ssl_echo_server(client_ctx) as s:
        await s.do_handshake()

        # underlying SSLObject interprets writing b"" as indicating an EOF,
        # for some reason. Make sure we don't inherit this.
        with assert_checkpoints():
            await s.send_all(b"")
        with assert_checkpoints():
            await s.send_all(b"")
        await s.send_all(b"x")
        assert await s.receive_some(1) == b"x"

        await s.aclose()


@pytest.mark.parametrize("https_compatible", [False, True])
async def test_SSLStream_generic(client_ctx, https_compatible):
    async def stream_maker():
        return ssl_memory_stream_pair(
            client_ctx,
            client_kwargs={"https_compatible": https_compatible},
            server_kwargs={"https_compatible": https_compatible},
        )

    async def clogged_stream_maker():
        client, server = ssl_lockstep_stream_pair(client_ctx)
        # If we don't do handshakes up front, then we run into a problem in
        # the following situation:
        # - server does wait_send_all_might_not_block
        # - client does receive_some to unclog it
        # Then the client's receive_some will actually send some data to start
        # the handshake, and itself get stuck.
        async with _core.open_nursery() as nursery:
            nursery.start_soon(client.do_handshake)
            nursery.start_soon(server.do_handshake)
        return client, server

    await check_two_way_stream(stream_maker, clogged_stream_maker)


async def test_unwrap(client_ctx):
    client_ssl, server_ssl = ssl_memory_stream_pair(client_ctx)
    client_transport = client_ssl.transport_stream
    server_transport = server_ssl.transport_stream

    seq = Sequencer()

    async def client():
        await client_ssl.do_handshake()
        await client_ssl.send_all(b"x")
        assert await client_ssl.receive_some(1) == b"y"
        await client_ssl.send_all(b"z")

        # After sending that, disable outgoing data from our end, to make
        # sure the server doesn't see our EOF until after we've sent some
        # trailing data
        async with seq(0):
            send_all_hook = client_transport.send_stream.send_all_hook
            client_transport.send_stream.send_all_hook = None

        assert await client_ssl.receive_some(1) == b""
        assert client_ssl.transport_stream is client_transport
        # We just received EOF. Unwrap the connection and send some more.
        raw, trailing = await client_ssl.unwrap()
        assert raw is client_transport
        assert trailing == b""
        assert client_ssl.transport_stream is None
        await raw.send_all(b"trailing")

        # Reconnect the streams. Now the server will receive both our shutdown
        # acknowledgement + the trailing data in a single lump.
        client_transport.send_stream.send_all_hook = send_all_hook
        await client_transport.send_stream.send_all_hook()

    async def server():
        await server_ssl.do_handshake()
        assert await server_ssl.receive_some(1) == b"x"
        await server_ssl.send_all(b"y")
        assert await server_ssl.receive_some(1) == b"z"
        # Now client is blocked waiting for us to send something, but
        # instead we close the TLS connection (with sequencer to make sure
        # that the client won't see and automatically respond before we've had
        # a chance to disable the client->server transport)
        async with seq(1):
            raw, trailing = await server_ssl.unwrap()
        assert raw is server_transport
        assert trailing == b"trailing"
        assert server_ssl.transport_stream is None

    async with _core.open_nursery() as nursery:
        nursery.start_soon(client)
        nursery.start_soon(server)


async def test_closing_nice_case(client_ctx):
    # the nice case: graceful closes all around

    client_ssl, server_ssl = ssl_memory_stream_pair(client_ctx)
    client_transport = client_ssl.transport_stream

    # Both the handshake and the close require back-and-forth discussion, so
    # we need to run them concurrently
    async def client_closer():
        with assert_checkpoints():
            await client_ssl.aclose()

    async def server_closer():
        assert await server_ssl.receive_some(10) == b""
        assert await server_ssl.receive_some(10) == b""
        with assert_checkpoints():
            await server_ssl.aclose()

    async with _core.open_nursery() as nursery:
        nursery.start_soon(client_closer)
        nursery.start_soon(server_closer)

    # closing the SSLStream also closes its transport
    with pytest.raises(ClosedResourceError):
        await client_transport.send_all(b"123")

    # once closed, it's OK to close again
    with assert_checkpoints():
        await client_ssl.aclose()
    with assert_checkpoints():
        await client_ssl.aclose()

    # Trying to send more data does not work
    with pytest.raises(ClosedResourceError):
        await server_ssl.send_all(b"123")

    # And once the connection is has been closed *locally*, then instead of
    # getting empty bytestrings we get a proper error
    with pytest.raises(ClosedResourceError):
        await client_ssl.receive_some(10) == b""

    with pytest.raises(ClosedResourceError):
        await client_ssl.unwrap()

    with pytest.raises(ClosedResourceError):
        await client_ssl.do_handshake()

    # Check that a graceful close *before* handshaking gives a clean EOF on
    # the other side
    client_ssl, server_ssl = ssl_memory_stream_pair(client_ctx)

    async def expect_eof_server():
        with assert_checkpoints():
            assert await server_ssl.receive_some(10) == b""
        with assert_checkpoints():
            await server_ssl.aclose()

    async with _core.open_nursery() as nursery:
        nursery.start_soon(client_ssl.aclose)
        nursery.start_soon(expect_eof_server)


async def test_send_all_fails_in_the_middle(client_ctx):
    client, server = ssl_memory_stream_pair(client_ctx)

    async with _core.open_nursery() as nursery:
        nursery.start_soon(client.do_handshake)
        nursery.start_soon(server.do_handshake)

    async def bad_hook():
        raise KeyError

    client.transport_stream.send_stream.send_all_hook = bad_hook

    with pytest.raises(KeyError):
        await client.send_all(b"x")

    with pytest.raises(BrokenResourceError):
        await client.wait_send_all_might_not_block()

    closed = 0

    def close_hook():
        nonlocal closed
        closed += 1

    client.transport_stream.send_stream.close_hook = close_hook
    client.transport_stream.receive_stream.close_hook = close_hook
    await client.aclose()

    assert closed == 2


async def test_ssl_over_ssl(client_ctx):
    client_0, server_0 = memory_stream_pair()

    client_1 = SSLStream(
        client_0, client_ctx, server_hostname="trio-test-1.example.org"
    )
    server_1 = SSLStream(server_0, SERVER_CTX, server_side=True)

    client_2 = SSLStream(
        client_1, client_ctx, server_hostname="trio-test-1.example.org"
    )
    server_2 = SSLStream(server_1, SERVER_CTX, server_side=True)

    async def client():
        await client_2.send_all(b"hi")
        assert await client_2.receive_some(10) == b"bye"

    async def server():
        assert await server_2.receive_some(10) == b"hi"
        await server_2.send_all(b"bye")

    async with _core.open_nursery() as nursery:
        nursery.start_soon(client)
        nursery.start_soon(server)


async def test_ssl_bad_shutdown(client_ctx):
    client, server = ssl_memory_stream_pair(client_ctx)

    async with _core.open_nursery() as nursery:
        nursery.start_soon(client.do_handshake)
        nursery.start_soon(server.do_handshake)

    await trio.aclose_forcefully(client)
    # now the server sees a broken stream
    with pytest.raises(BrokenResourceError):
        await server.receive_some(10)
    with pytest.raises(BrokenResourceError):
        await server.send_all(b"x" * 10)

    await server.aclose()


async def test_ssl_bad_shutdown_but_its_ok(client_ctx):
    client, server = ssl_memory_stream_pair(
        client_ctx,
        server_kwargs={"https_compatible": True},
        client_kwargs={"https_compatible": True},
    )

    async with _core.open_nursery() as nursery:
        nursery.start_soon(client.do_handshake)
        nursery.start_soon(server.do_handshake)

    await trio.aclose_forcefully(client)
    # the server sees that as a clean shutdown
    assert await server.receive_some(10) == b""
    with pytest.raises(BrokenResourceError):
        await server.send_all(b"x" * 10)

    await server.aclose()


async def test_ssl_handshake_failure_during_aclose():
    # Weird scenario: aclose() triggers an automatic handshake, and this
    # fails. This also exercises a bit of code in aclose() that was otherwise
    # uncovered, for re-raising exceptions after calling aclose_forcefully on
    # the underlying transport.
    async with ssl_echo_server_raw(expect_fail=True) as sock:
        # Don't configure trust correctly
        client_ctx = ssl.create_default_context()
        s = SSLStream(sock, client_ctx, server_hostname="trio-test-1.example.org")
        # It's a little unclear here whether aclose should swallow the error
        # or let it escape. We *do* swallow the error if it arrives when we're
        # sending close_notify, because both sides closing the connection
        # simultaneously is allowed. But I guess when https_compatible=False
        # then it's bad if we can get through a whole connection with a peer
        # that has no valid certificate, and never raise an error.
        with pytest.raises(BrokenResourceError):
            await s.aclose()


async def test_ssl_only_closes_stream_once(client_ctx):
    # We used to have a bug where if transport_stream.aclose() raised an
    # error, we would call it again. This checks that that's fixed.
    client, server = ssl_memory_stream_pair(client_ctx)

    async with _core.open_nursery() as nursery:
        nursery.start_soon(client.do_handshake)
        nursery.start_soon(server.do_handshake)

    client_orig_close_hook = client.transport_stream.send_stream.close_hook
    transport_close_count = 0

    def close_hook():
        nonlocal transport_close_count
        client_orig_close_hook()
        transport_close_count += 1
        raise KeyError

    client.transport_stream.send_stream.close_hook = close_hook

    with pytest.raises(KeyError):
        await client.aclose()
    assert transport_close_count == 1


async def test_ssl_https_compatibility_disagreement(client_ctx):
    client, server = ssl_memory_stream_pair(
        client_ctx,
        server_kwargs={"https_compatible": False},
        client_kwargs={"https_compatible": True},
    )

    async with _core.open_nursery() as nursery:
        nursery.start_soon(client.do_handshake)
        nursery.start_soon(server.do_handshake)

    # client is in HTTPS-mode, server is not
    # so client doing graceful_shutdown causes an error on server
    async def receive_and_expect_error():
        with pytest.raises(BrokenResourceError) as excinfo:
            await server.receive_some(10)
        assert isinstance(excinfo.value.__cause__, ssl.SSLEOFError)

    async with _core.open_nursery() as nursery:
        nursery.start_soon(client.aclose)
        nursery.start_soon(receive_and_expect_error)


async def test_https_mode_eof_before_handshake(client_ctx):
    client, server = ssl_memory_stream_pair(
        client_ctx,
        server_kwargs={"https_compatible": True},
        client_kwargs={"https_compatible": True},
    )

    async def server_expect_clean_eof():
        assert await server.receive_some(10) == b""

    async with _core.open_nursery() as nursery:
        nursery.start_soon(client.aclose)
        nursery.start_soon(server_expect_clean_eof)


async def test_send_error_during_handshake(client_ctx):
    client, server = ssl_memory_stream_pair(client_ctx)

    async def bad_hook():
        raise KeyError

    client.transport_stream.send_stream.send_all_hook = bad_hook

    with pytest.raises(KeyError):
        with assert_checkpoints():
            await client.do_handshake()

    with pytest.raises(BrokenResourceError):
        with assert_checkpoints():
            await client.do_handshake()


async def test_receive_error_during_handshake(client_ctx):
    client, server = ssl_memory_stream_pair(client_ctx)

    async def bad_hook():
        raise KeyError

    client.transport_stream.receive_stream.receive_some_hook = bad_hook

    async def client_side(cancel_scope):
        with pytest.raises(KeyError):
            with assert_checkpoints():
                await client.do_handshake()
        cancel_scope.cancel()

    async with _core.open_nursery() as nursery:
        nursery.start_soon(client_side, nursery.cancel_scope)
        nursery.start_soon(server.do_handshake)

    with pytest.raises(BrokenResourceError):
        with assert_checkpoints():
            await client.do_handshake()


async def test_selected_alpn_protocol_before_handshake(client_ctx):
    client, server = ssl_memory_stream_pair(client_ctx)

    with pytest.raises(NeedHandshakeError):
        client.selected_alpn_protocol()

    with pytest.raises(NeedHandshakeError):
        server.selected_alpn_protocol()


async def test_selected_alpn_protocol_when_not_set(client_ctx):
    # ALPN protocol still returns None when it's not set,
    # instead of raising an exception
    client, server = ssl_memory_stream_pair(client_ctx)

    async with _core.open_nursery() as nursery:
        nursery.start_soon(client.do_handshake)
        nursery.start_soon(server.do_handshake)

    assert client.selected_alpn_protocol() is None
    assert server.selected_alpn_protocol() is None

    assert client.selected_alpn_protocol() == server.selected_alpn_protocol()


async def test_selected_npn_protocol_before_handshake(client_ctx):
    client, server = ssl_memory_stream_pair(client_ctx)

    with pytest.raises(NeedHandshakeError):
        client.selected_npn_protocol()

    with pytest.raises(NeedHandshakeError):
        server.selected_npn_protocol()


@pytest.mark.filterwarnings(
    r"ignore: ssl module. NPN is deprecated, use ALPN instead:UserWarning"
)
async def test_selected_npn_protocol_when_not_set(client_ctx):
    # NPN protocol still returns None when it's not set,
    # instead of raising an exception
    client, server = ssl_memory_stream_pair(client_ctx)

    async with _core.open_nursery() as nursery:
        nursery.start_soon(client.do_handshake)
        nursery.start_soon(server.do_handshake)

    assert client.selected_npn_protocol() is None
    assert server.selected_npn_protocol() is None

    assert client.selected_npn_protocol() == server.selected_npn_protocol()


async def test_get_channel_binding_before_handshake(client_ctx):
    client, server = ssl_memory_stream_pair(client_ctx)

    with pytest.raises(NeedHandshakeError):
        client.get_channel_binding()

    with pytest.raises(NeedHandshakeError):
        server.get_channel_binding()


async def test_get_channel_binding_after_handshake(client_ctx):
    client, server = ssl_memory_stream_pair(client_ctx)

    async with _core.open_nursery() as nursery:
        nursery.start_soon(client.do_handshake)
        nursery.start_soon(server.do_handshake)

    assert client.get_channel_binding() is not None
    assert server.get_channel_binding() is not None

    assert client.get_channel_binding() == server.get_channel_binding()


async def test_getpeercert(client_ctx):
    # Make sure we're not affected by https://bugs.python.org/issue29334
    client, server = ssl_memory_stream_pair(client_ctx)

    async with _core.open_nursery() as nursery:
        nursery.start_soon(client.do_handshake)
        nursery.start_soon(server.do_handshake)

    assert server.getpeercert() is None
    print(client.getpeercert())
    assert ("DNS", "trio-test-1.example.org") in client.getpeercert()["subjectAltName"]


async def test_SSLListener(client_ctx):
    async def setup(**kwargs):
        listen_sock = tsocket.socket()
        await listen_sock.bind(("127.0.0.1", 0))
        listen_sock.listen(1)
        socket_listener = SocketListener(listen_sock)
        ssl_listener = SSLListener(socket_listener, SERVER_CTX, **kwargs)

        transport_client = await open_tcp_stream(*listen_sock.getsockname())
        ssl_client = SSLStream(
            transport_client, client_ctx, server_hostname="trio-test-1.example.org"
        )
        return listen_sock, ssl_listener, ssl_client

    listen_sock, ssl_listener, ssl_client = await setup()

    async with ssl_client:
        ssl_server = await ssl_listener.accept()

        async with ssl_server:
            assert not ssl_server._https_compatible

            # Make sure the connection works
            async with _core.open_nursery() as nursery:
                nursery.start_soon(ssl_client.do_handshake)
                nursery.start_soon(ssl_server.do_handshake)

        # Test SSLListener.aclose
        await ssl_listener.aclose()
        assert listen_sock.fileno() == -1

    ################

    # Test https_compatible
    _, ssl_listener, ssl_client = await setup(https_compatible=True)

    ssl_server = await ssl_listener.accept()

    assert ssl_server._https_compatible

    await aclose_forcefully(ssl_listener)
    await aclose_forcefully(ssl_client)
    await aclose_forcefully(ssl_server)<|MERGE_RESOLUTION|>--- conflicted
+++ resolved
@@ -1,8 +1,5 @@
-<<<<<<< HEAD
 import re
-=======
 import sys
->>>>>>> a65fbd91
 
 import pytest
 
